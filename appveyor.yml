
shallow_clone: true

environment:

  global:
    TEST_DEPS: "nose wheel pip"
    NSIS_DIR: "%PROGRAMFILES(x86)%/NSIS"
    os: Visual Studio 2015


  matrix:

    # Pre-installed Python versions, which Appveyor may upgrade to
    # a later point release.
    - PYTHON: "C:\\Miniconda35"
      PYTHON_VERSION: "3.5.x"
      PYTHON_MAJOR: 3
      PYTHON_ARCH: "32"
      CONDA_PY: "35"
      CONDA_NPY: "19"
      WP_URL: 'https://github.com/winpython/winpython/releases/download/1.3.20160209/WinPython-32bit-3.5.1.2.exe'
      WP_CRC: '172d19a743ccfaf55af779d15f29f67fca83a46f08b0af855dfaf809b4184c0d'
<<<<<<< HEAD
      DEPS: "numpy scipy matplotlib ipython h5py sympy scikit-learn dill setuptools natsort scikit-image ipyparallel"
=======
      DEPS: "numpy scipy matplotlib ipython h5py sympy scikit-learn dill setuptools natsort scikit-image cython"
>>>>>>> 0bab5f10

    - PYTHON: "C:\\Miniconda35-x64"
      PYTHON_VERSION: "3.5.x"
      PYTHON_MAJOR: 3
      PYTHON_ARCH: "64"
      CONDA_PY: "35"
      CONDA_NPY: "19"
      WP_URL: 'https://github.com/winpython/winpython/releases/download/1.3.20160209/WinPython-64bit-3.5.1.2.exe'
      WP_CRC: '07e854b9aa7a31d8bbf7829d04a45b6d6266603690520e365199af2d98751ab1'
<<<<<<< HEAD
      DEPS: "numpy scipy matplotlib ipython h5py sympy scikit-learn dill setuptools natsort scikit-image ipyparallel"

=======
      DEPS: "numpy scipy matplotlib ipython h5py sympy scikit-learn dill setuptools natsort scikit-image cython"
>>>>>>> 0bab5f10


init:
  - "ECHO %PYTHON% %PYTHON_VERSION% %PYTHON_ARCH%"
  - "ECHO %APPVEYOR_BUILD_FOLDER%"
  - "ECHO %CMD_IN_ENV%"

install:
  - ps: Add-AppveyorMessage "Starting install..."
  # Prepend Python to the PATH
  - "SET ORIGPATH=%PATH%"
  - "SET PATH=%PYTHON%;%PYTHON%\\Scripts;%PATH%"

  # Check that we have the expected version and architecture for Python
  #- "python --version"
  - "python -c \"import sys; print(sys.version)\""  # this gives more info
  - "python -c \"import struct; print(struct.calcsize('P') * 8)\""

  # Install the dependencies of the project.
  - ps: Add-AppveyorMessage "Installing conda packages..."
  - "%CMD_IN_ENV% conda install -yq %TEST_DEPS%"
  - "%CMD_IN_ENV% conda install -yq %DEPS%"
    # Having 'sip' folder on path confuses import of `sip`.
  - "%CMD_IN_ENV% move %PYTHON%\\sip %PYTHON%\\Lib\\site-packages\\PyQt4\\sip"
  - "%CMD_IN_ENV% conda install pip"
  # TODO: Remove once anaconda taitsui package is at v5:
  - "IF \"%PYTHON_MAJOR%\" EQU \"3\" pip install --upgrade traitsui tqdm"
  - ps: Add-AppveyorMessage "Installing hyperspy..."
  - "python setup.py install"

build: false  # Not a C# project, build stuff at the test step instead.

test_script:
  # Run the project tests
  - ps: Add-AppveyorMessage "Running tests..."
<<<<<<< HEAD
  - "python continuous_integration/nosetest.py hyperspy.tests"
=======
  - "python setup.py build_ext --inplace"
  - "python continuous_integration/nosetest.py hyperspy"
  - "python setup.py clean"
>>>>>>> 0bab5f10
  - ps: Add-AppveyorMessage "Testing completed."

after_test:
  - python setup.py bdist_wheel

artifacts:
  - path: dist\*.whl
    name: win_wheels

  #Auto-deployment of bundle installer for tags:
before_deploy:
  - ps: Add-AppveyorMessage "Running deployment step..."
  - "pip install winpython"
  - "pip install https://github.com/hyperspy/hyperspy-bundle/archive/master.zip"
  # Download WinPython installer if not cached
  - ps: Add-AppveyorMessage "Installing WinPython..."
  - "SET WP_INSTDIR=%APPDATA%\\wpdir\\WinPython-%PYTHON_ARCH%bit\\"
  - "SET WP_EXE=%APPDATA%/wpdir/WinPython%PYTHON_MAJOR%-%PYTHON_ARCH%bit.exe"
  - "mkdir %APPDATA%\\wpdir"
  - ps: appveyor DownloadFile $Env:WP_URL -FileName $Env:WP_EXE
  - ps: Write-Output (Get-FileHash $Env:WP_EXE)
  - ps: if ((Get-FileHash $Env:WP_EXE).Hash -ne $Env:WP_CRC) { exit(1) }
  - ps: (& $Env:WP_EXE /S /D=$Env:WP_INSTDIR | Out-Null )
  - "ls %APPDATA%/wpdir"
  - "ls %WP_INSTDIR%"
  - "ren %WP_INSTDIR%\\settings\\pydistutils.cfg pydistutils_bak.cfg"
  # we rename pydistutils temporaly to enable use of msvc

  # Patch NSIS to allow longer strings
  - ps: Add-AppveyorMessage "Setting up WinPython environment..."
  - ps: Start-FileDownload ('http://freefr.dl.sourceforge.net/project/nsis/NSIS%202/2.46/nsis-2.46-strlen_8192.zip') ../nsis_patch.zip
  - ps: if ((Get-FileHash '../nsis_patch.zip').Hash -ne '3BA22DDC0F14DBD75A9487EB6C9BD85F535E7038927D251103B97E0AAD94EEAD') { exit(1) }
  - "7z x ../nsis_patch.zip -o%NSIS_DIR -aoa"
  - ps: Start-FileDownload ('http://nsis.sourceforge.net/mediawiki/images/e/eb/Textreplace.zip') ../Textreplace.zip
  - ps: if ((Get-FileHash '../Textreplace.zip').Hash -ne '6462C0C22E87E7C81DD9076D40ACC74C515243A56F10F4F8FE720F7099DB3BA2') { exit(1) }
  - "7z x ../Textreplace.zip -o%NSIS_DIR% -aoa"
  - ps: Start-FileDownload ('http://nsis.sourceforge.net/mediawiki/images/8/8f/UAC.zip') ../UAC.zip
  - ps: if ((Get-FileHash '../UAC.zip').Hash -ne '20E3192AF5598568887C16D88DE59A52C2CE4A26E42C5FB8BEE8105DCBBD1760') { exit(1) }
  - "7z x ../UAC.zip -o%NSIS_DIR% -aoa"
  # Install current hyperspy in WinPython
  - "SET PATH=%ORIGPATH%"
  - "%CMD_IN_ENV% %WP_INSTDIR%/scripts/env.bat"
  - "%CMD_IN_ENV% pip install --upgrade configobj traitsui natsort start_jupyter_cm tqdm cython setuptools"
  # Give info about python vesion and compiler used to compile the python
  - "%CMD_IN_ENV% python.exe -c \"import sys; print(sys.version)\""
  - "%CMD_IN_ENV% python.exe setup.py recythonize"
  - "%CMD_IN_ENV% python.exe setup.py install"
<<<<<<< HEAD
  - "%CMD_IN_ENV% pip install --upgrade configobj traitsui natsort start_jupyter_cm"
=======
  # setting back the config:
  - "ren %WP_INSTDIR%\\settings\\pydistutils_bak.cfg pydistutils.cfg"
>>>>>>> 0bab5f10
  # Custom installer step
  # TODO: Re-run tests in WinPython environment
  - ps: Add-AppveyorMessage "Creating installer..."
  - "%PYTHON%/python.exe -m hspy_bundle.configure_installer %APPDATA%/wpdir %PYTHON_ARCH% %APPVEYOR_REPO_TAG_NAME%"
  - "\"%NSIS_DIR%/makensis.exe\" /V3 NSIS_installer_script-%PYTHON_ARCH%bit.nsi"
  - ps: Add-AppveyorMessage "Installer created! Pushing to GitHub..."
  - "appveyor PushArtifact HyperSpy-%APPVEYOR_REPO_TAG_NAME%-Bundle-Windows-%PYTHON_ARCH%bit.exe"

deploy:
  provider: GitHub
  auth_token:
    #   to266:
    #secure: ptV5Dkz3pSVdjD0qRDpxJgjVlddFtleZ+B+c2X1Fg67P8OX3bHWVktRmlj6hfLhM
    #   vidartf:
    #secure: KwAfARhGEqOnZHltPB6kKu8xmnoiGSk7NMYJBIEbWvFCuVnepoPV7ZcIjUN3pUpK
    #   sem-geologist:
    secure: RRqUkx9H5VuFNITmm+YzgB0qnqgVGPH1yrPVxb4oCD+FAjcTch2WZAiPEKn4L6w6
  artifact: /.*\.exe/, win_wheels  # upload all exe installers and wheels to release assets
  #artifact: win_wheels
  draft: false
  prerelease: false
  force_update: true
  on:
    appveyor_repo_tag: true        # deploy on tag push only<|MERGE_RESOLUTION|>--- conflicted
+++ resolved
@@ -6,7 +6,6 @@
   global:
     TEST_DEPS: "nose wheel pip"
     NSIS_DIR: "%PROGRAMFILES(x86)%/NSIS"
-    os: Visual Studio 2015
 
 
   matrix:
@@ -21,11 +20,7 @@
       CONDA_NPY: "19"
       WP_URL: 'https://github.com/winpython/winpython/releases/download/1.3.20160209/WinPython-32bit-3.5.1.2.exe'
       WP_CRC: '172d19a743ccfaf55af779d15f29f67fca83a46f08b0af855dfaf809b4184c0d'
-<<<<<<< HEAD
-      DEPS: "numpy scipy matplotlib ipython h5py sympy scikit-learn dill setuptools natsort scikit-image ipyparallel"
-=======
-      DEPS: "numpy scipy matplotlib ipython h5py sympy scikit-learn dill setuptools natsort scikit-image cython"
->>>>>>> 0bab5f10
+      DEPS: "numpy scipy matplotlib ipython h5py sympy scikit-learn dill setuptools natsort scikit-image cython ipyparalle"
 
     - PYTHON: "C:\\Miniconda35-x64"
       PYTHON_VERSION: "3.5.x"
@@ -35,12 +30,7 @@
       CONDA_NPY: "19"
       WP_URL: 'https://github.com/winpython/winpython/releases/download/1.3.20160209/WinPython-64bit-3.5.1.2.exe'
       WP_CRC: '07e854b9aa7a31d8bbf7829d04a45b6d6266603690520e365199af2d98751ab1'
-<<<<<<< HEAD
-      DEPS: "numpy scipy matplotlib ipython h5py sympy scikit-learn dill setuptools natsort scikit-image ipyparallel"
-
-=======
-      DEPS: "numpy scipy matplotlib ipython h5py sympy scikit-learn dill setuptools natsort scikit-image cython"
->>>>>>> 0bab5f10
+      DEPS: "numpy scipy matplotlib ipython h5py sympy scikit-learn dill setuptools natsort scikit-image cython ipyparallel"
 
 
 init:
@@ -76,13 +66,9 @@
 test_script:
   # Run the project tests
   - ps: Add-AppveyorMessage "Running tests..."
-<<<<<<< HEAD
-  - "python continuous_integration/nosetest.py hyperspy.tests"
-=======
   - "python setup.py build_ext --inplace"
   - "python continuous_integration/nosetest.py hyperspy"
   - "python setup.py clean"
->>>>>>> 0bab5f10
   - ps: Add-AppveyorMessage "Testing completed."
 
 after_test:
@@ -130,12 +116,8 @@
   - "%CMD_IN_ENV% python.exe -c \"import sys; print(sys.version)\""
   - "%CMD_IN_ENV% python.exe setup.py recythonize"
   - "%CMD_IN_ENV% python.exe setup.py install"
-<<<<<<< HEAD
-  - "%CMD_IN_ENV% pip install --upgrade configobj traitsui natsort start_jupyter_cm"
-=======
   # setting back the config:
   - "ren %WP_INSTDIR%\\settings\\pydistutils_bak.cfg pydistutils.cfg"
->>>>>>> 0bab5f10
   # Custom installer step
   # TODO: Re-run tests in WinPython environment
   - ps: Add-AppveyorMessage "Creating installer..."
