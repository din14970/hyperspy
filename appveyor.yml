
shallow_clone: true

environment:

  global:
    TEST_DEPS: "pytest pytest-cov wheel"
    NSIS_DIR: "%PROGRAMFILES(x86)%/NSIS"
    MPLBACKEND: "agg"


  matrix:

    # Pre-installed Python versions, which Appveyor may upgrade to
    # a later point release.
     - PYTHON: "C:\\Miniconda35"
       PYTHON_VERSION: "3.5.x"
       PYTHON_MAJOR: 3
       PYTHON_ARCH: "32"
       CONDA_PY: "35"
       CONDA_NPY: "19"
       WP_URL: 'https://github.com/winpython/winpython/releases/download/1.9.20171031/WinPython-32bit-3.5.4.1Qt5.exe'
       WP_CRC: 'e58b0c86fc4e6ae4fe3f9f467008fd4e3447b5f35b7ad689ab01cdc93733d19e'
       DEPS: "numpy scipy matplotlib ipython h5py sympy scikit-learn dill setuptools natsort scikit-image cython lxml ipyparallel dask"

     - PYTHON: "C:\\Miniconda35-x64"
       PYTHON_VERSION: "3.5.x"
       PYTHON_MAJOR: 3
       PYTHON_ARCH: "64"
       CONDA_PY: "35"
       CONDA_NPY: "19"
       WP_URL: 'https://github.com/winpython/winpython/releases/download/1.9.20171031/WinPython-64bit-3.5.4.1Qt5.exe'
       WP_CRC: 'e522c8adfbd9c967fa2f692d3c313fec1f0e53724b4651ea9e969228532a9586'
       DEPS: "numpy scipy matplotlib ipython h5py sympy scikit-learn dill setuptools natsort scikit-image cython lxml ipyparallel dask"

     - PYTHON: "C:\\Miniconda36"
       PYTHON_VERSION: "3.6.x"
       PYTHON_MAJOR: 3
       PYTHON_ARCH: "32"
       WP_URL: 'https://github.com/winpython/winpython/releases/download/1.9.20171031/WinPython-32bit-3.6.3.0Qt5.exe'
       WP_CRC: '56259865127c3f802f1eca29528f2676317cad2fd6573ce516fc35b4441a1d3c'
       CONDA_PY: "36"
       DEPS: "numpy scipy matplotlib ipython h5py sympy scikit-learn dill setuptools natsort scikit-image cython ipyparallel dask"

     - PYTHON: "C:\\Miniconda36-x64"
       PYTHON_VERSION: "3.6.x"
       PYTHON_MAJOR: 3
       WP_URL: 'https://github.com/winpython/winpython/releases/download/1.9.20171031/WinPython-64bit-3.6.3.0Qt5.exe'
       WP_CRC: 'a5efea23ede143fdacab60b8db95835de25c0173bd0d9fd53d5952648bde69b9'
       PYTHON_ARCH: "64"
       CONDA_PY: "36"
       DEPS: "numpy scipy matplotlib ipython h5py sympy scikit-learn dill setuptools natsort scikit-image cython ipyparallel dask"



init:
  - "ECHO %PYTHON% %PYTHON_VERSION% %PYTHON_ARCH%"
  - "ECHO %APPVEYOR_BUILD_FOLDER%"
  - "ECHO %CMD_IN_ENV%"

install:
  - ps: Add-AppveyorMessage "Starting install..."
  # Prepend Python to the PATH
  - "SET ORIGPATH=%PATH%"
  - "SET PATH=%PYTHON%;%PYTHON%\\Scripts;%PATH%"

  # Check that we have the expected version and architecture for Python
  - "python --version"
  - "python -c \"import sys; print(sys.version)\""  # this gives more info
  - "python -c \"import struct; print(struct.calcsize('P') * 8)\""

  # Install the dependencies of the project.
  - ps: Add-AppveyorMessage "Installing conda packages..."
  - "%CMD_IN_ENV% conda install -yq %TEST_DEPS%"
  - "%CMD_IN_ENV% conda install -yq %DEPS%"
  # Having 'sip' folder on path confuses import of `sip`.
  #- "%CMD_IN_ENV% conda install -yq pip"
<<<<<<< HEAD
  - "pip install pytest-mpl"

=======
  - "pip install pytest-mpl blosc"
  # TODO: Remove once anaconda taitsui package is at v5:
  - "IF \"%PYTHON_MAJOR%\" EQU \"3\" pip install --upgrade traitsui tqdm"
>>>>>>> 91425762
  - ps: Add-AppveyorMessage "Installing hyperspy..."
  - "python setup.py install"

build: false  # Not a C# project, build stuff at the test step instead.

test_script:
  # Run the project tests
  - ps: Add-AppveyorMessage "Running tests..."
  - "python setup.py build_ext --inplace"
  - "py.test --mpl"
  - "python setup.py clean"
  - ps: Add-AppveyorMessage "Testing completed."

after_test:
  - python setup.py bdist_wheel

artifacts:
  - path: dist\*.whl
    name: win_wheels

on_failure:
  - ps: $Env:image_comparison_filename = 'image_comparison_' + $Env:PYTHON_VERSION + '_' + $Env:PYTHON_ARCH + 'bits.zip'
  - ps: 7z a -r $Env:image_comparison_filename C:\Users\appveyor\AppData\Local\Temp\1\*png
  - ps: Push-AppveyorArtifact $Env:image_comparison_filename

  #Auto-deployment of bundle installer for tags:
before_deploy:
  - ps: Add-AppveyorMessage "Running deployment step..."
  - "pip install winpython"
  - "pip install https://github.com/ericpre/hyperspy-bundle/archive/fix_get_current_hyperspy_version.zip"
  # Download WinPython installer if not cached
  - ps: Add-AppveyorMessage "Installing WinPython..."
  - "SET WP_INSTDIR=%APPDATA%\\wpdir\\WinPython-%PYTHON_ARCH%bit\\"
  - "SET WP_EXE=%APPDATA%/wpdir/WinPython%PYTHON_MAJOR%-%PYTHON_ARCH%bit.exe"
  - "mkdir %APPDATA%\\wpdir"
  - ps: appveyor DownloadFile $Env:WP_URL -FileName $Env:WP_EXE
  - ps: Write-Output (Get-FileHash $Env:WP_EXE)
  - ps: if ((Get-FileHash $Env:WP_EXE).Hash -ne $Env:WP_CRC) { exit(1) }
  - ps: (& $Env:WP_EXE /S /D=$Env:WP_INSTDIR | Out-Null )
  - "ls %APPDATA%/wpdir"
  - "ls %WP_INSTDIR%"
  - "ren %WP_INSTDIR%\\settings\\pydistutils.cfg pydistutils_bak.cfg"
  # we rename pydistutils temporaly to enable use of msvc

  # Patch NSIS to allow longer strings
  - ps: Add-AppveyorMessage "Setting up WinPython environment..."
  - ps: Start-FileDownload ('http://freefr.dl.sourceforge.net/project/nsis/NSIS%202/2.46/nsis-2.46-strlen_8192.zip') ../nsis_patch.zip
  - ps: if ((Get-FileHash '../nsis_patch.zip').Hash -ne '3BA22DDC0F14DBD75A9487EB6C9BD85F535E7038927D251103B97E0AAD94EEAD') { exit(1) }
  - "7z x ../nsis_patch.zip -o%NSIS_DIR% -aoa"
  - ps: Start-FileDownload ('http://nsis.sourceforge.net/mediawiki/images/e/eb/Textreplace.zip') ../Textreplace.zip
  - ps: if ((Get-FileHash '../Textreplace.zip').Hash -ne '6462C0C22E87E7C81DD9076D40ACC74C515243A56F10F4F8FE720F7099DB3BA2') { exit(1) }
  - "7z x ../Textreplace.zip -o%NSIS_DIR% -aoa"
  - ps: Start-FileDownload ('http://nsis.sourceforge.net/mediawiki/images/8/8f/UAC.zip') ../UAC.zip
  - ps: if ((Get-FileHash '../UAC.zip').Hash -ne '20E3192AF5598568887C16D88DE59A52C2CE4A26E42C5FB8BEE8105DCBBD1760') { exit(1) }
  - "7z x ../UAC.zip -o%NSIS_DIR% -aoa"
  # Install current hyperspy in WinPython
  - "SET PATH=%ORIGPATH%"
  - "%CMD_IN_ENV% %WP_INSTDIR%/scripts/env.bat"
  # Give info about python vesion and compiler used to compile the python
  - "%CMD_IN_ENV% python.exe -c \"import sys; print(sys.version)\""
<<<<<<< HEAD

  # install and upgrade dependencies
  - "%CMD_IN_ENV% pip install --upgrade tqdm notebook cython ipython configobj start_jupyter_cm ipywidgets ipyparallel sympy pytest dask matplotlib"
=======
  # Install scikit-image from Christoph Gohlke binaries repository
  - cinst wget
  - ps: Add-AppveyorMessage "Downloading scikit-image..."
  - ps: if($Env:PYTHON_ARCH -eq "64") {$Env:SCIKIT_IMAGE="https://www.dropbox.com/s/1xn8mgudmtph19i/scikit_image-0.13.0-cp35-cp35m-win_amd64.whl?dl=1"} else {$Env:SCIKIT_IMAGE="https://www.dropbox.com/s/6hwotxy9hoalj25/scikit_image-0.13.0-cp35-cp35m-win32.whl?dl=1"}
  - "ECHO %SCIKIT_IMAGE%"
  # - "%CMD_IN_ENV% wget http://www.lfd.uci.edu/~gohlke/pythonlibs/tuoh5y4k/%SCIKIT_IMAGE% --header User-Agent:Chrome/23.0.1271.97"
  - "%CMD_IN_ENV% pip install %SCIKIT_IMAGE%"
  - "%CMD_IN_ENV% pip install --upgrade tqdm notebook cython ipython configobj start_jupyter_cm ipywidgets ipyparallel sympy pytest blosc"
  # uninstall and reinstall matplotlib to get the 2.0 version without using --upgrade option (to avoid upgrading numpy and breaking scipy...)
>>>>>>> 91425762
  - "%CMD_IN_ENV% pip uninstall -y matplotlib"
  - "%CMD_IN_ENV% pip install matplotlib pytest-mpl"

  # install pyface and traitsui from master to get pyqt5 compatibility
  - "%CMD_IN_ENV% pip install https://github.com/enthought/pyface/archive/master.zip"
  - "%CMD_IN_ENV% pip install https://github.com/enthought/traitsui/archive/master.zip"
  - "%CMD_IN_ENV% pip install .[all]"
  # Try to run twice as workaround for permission error
  - "%CMD_IN_ENV% pip install https://github.com/ericpre/hyperspyUI/archive/qt5.zip || pip install https://github.com/ericpre/hyperspyUI/archive/qt5.zip"
  # setting back the config:
  - "ren %WP_INSTDIR%\\settings\\pydistutils_bak.cfg pydistutils.cfg"
  # Custom installer step
  - ps: Add-AppveyorMessage "Creating installer..."
  - "%PYTHON%/python.exe -m hspy_bundle.configure_installer %APPDATA%/wpdir %PYTHON_ARCH% %APPVEYOR_REPO_TAG_NAME%"
  - "\"%NSIS_DIR%/makensis.exe\" /V3 NSIS_installer_script-%PYTHON_ARCH%bit.nsi"
  - ps: Add-AppveyorMessage "Installer created! Re-run tests in Winpython environment..."
  # Re-run tests in WinPython environment
  - ps: if($Env:PYTHON_VERSION -eq "3.5.x") {$Env:PY_VERSION="3.5.4"} else {$Env:PY_VERSION="3.6.3"}
  - ps: if($Env:PYTHON_ARCH -eq "64") {$Env:PYTHON_DIR_NAME="python-"+$Env:PY_VERSION+".amd64"} else {$Env:PYTHON_DIR_NAME="python-"+$Env:PY_VERSION}
  - "SET HYPERSPY_DIR=%WP_INSTDIR%\\%PYTHON_DIR_NAME%\\Lib\\site-packages\\hyperspy"
  - ps: py.test --mpl $Env:HYPERSPY_DIR
  - ps: Add-AppveyorMessage "Tests finished! Pushing to GitHub..."
  - "appveyor PushArtifact HyperSpy-%APPVEYOR_REPO_TAG_NAME%-Bundle-Windows-%PYTHON_ARCH%bit.exe"

deploy:
  provider: GitHub
  auth_token:
    #   to266:
    #secure: ptV5Dkz3pSVdjD0qRDpxJgjVlddFtleZ+B+c2X1Fg67P8OX3bHWVktRmlj6hfLhM
    #   vidartf:
    #secure: KwAfARhGEqOnZHltPB6kKu8xmnoiGSk7NMYJBIEbWvFCuVnepoPV7ZcIjUN3pUpK
    #   sem-geologist:
    #secure: RRqUkx9H5VuFNITmm+YzgB0qnqgVGPH1yrPVxb4oCD+FAjcTch2WZAiPEKn4L6w6
    #   ericpre:
    secure: ae8XsPI+vKJI9AWm0r9+ec71CIkXcnCHlNIQ57v+87hh5k1xuAAxIOi1CFKEmmZv
  artifact: /.*\.exe/, win_wheels  # upload all exe installers and wheels to release assets
  draft: false
  prerelease: false
  force_update: true
  on:
    appveyor_repo_tag: True        # deploy on tag push only<|MERGE_RESOLUTION|>--- conflicted
+++ resolved
@@ -75,14 +75,8 @@
   - "%CMD_IN_ENV% conda install -yq %DEPS%"
   # Having 'sip' folder on path confuses import of `sip`.
   #- "%CMD_IN_ENV% conda install -yq pip"
-<<<<<<< HEAD
-  - "pip install pytest-mpl"
+  - "pip install pytest-mpl blosc"
 
-=======
-  - "pip install pytest-mpl blosc"
-  # TODO: Remove once anaconda taitsui package is at v5:
-  - "IF \"%PYTHON_MAJOR%\" EQU \"3\" pip install --upgrade traitsui tqdm"
->>>>>>> 91425762
   - ps: Add-AppveyorMessage "Installing hyperspy..."
   - "python setup.py install"
 
@@ -143,21 +137,9 @@
   - "%CMD_IN_ENV% %WP_INSTDIR%/scripts/env.bat"
   # Give info about python vesion and compiler used to compile the python
   - "%CMD_IN_ENV% python.exe -c \"import sys; print(sys.version)\""
-<<<<<<< HEAD
 
   # install and upgrade dependencies
-  - "%CMD_IN_ENV% pip install --upgrade tqdm notebook cython ipython configobj start_jupyter_cm ipywidgets ipyparallel sympy pytest dask matplotlib"
-=======
-  # Install scikit-image from Christoph Gohlke binaries repository
-  - cinst wget
-  - ps: Add-AppveyorMessage "Downloading scikit-image..."
-  - ps: if($Env:PYTHON_ARCH -eq "64") {$Env:SCIKIT_IMAGE="https://www.dropbox.com/s/1xn8mgudmtph19i/scikit_image-0.13.0-cp35-cp35m-win_amd64.whl?dl=1"} else {$Env:SCIKIT_IMAGE="https://www.dropbox.com/s/6hwotxy9hoalj25/scikit_image-0.13.0-cp35-cp35m-win32.whl?dl=1"}
-  - "ECHO %SCIKIT_IMAGE%"
-  # - "%CMD_IN_ENV% wget http://www.lfd.uci.edu/~gohlke/pythonlibs/tuoh5y4k/%SCIKIT_IMAGE% --header User-Agent:Chrome/23.0.1271.97"
-  - "%CMD_IN_ENV% pip install %SCIKIT_IMAGE%"
-  - "%CMD_IN_ENV% pip install --upgrade tqdm notebook cython ipython configobj start_jupyter_cm ipywidgets ipyparallel sympy pytest blosc"
-  # uninstall and reinstall matplotlib to get the 2.0 version without using --upgrade option (to avoid upgrading numpy and breaking scipy...)
->>>>>>> 91425762
+  - "%CMD_IN_ENV% pip install --upgrade tqdm notebook cython ipython configobj start_jupyter_cm ipywidgets ipyparallel sympy pytest dask"
   - "%CMD_IN_ENV% pip uninstall -y matplotlib"
   - "%CMD_IN_ENV% pip install matplotlib pytest-mpl"
 
