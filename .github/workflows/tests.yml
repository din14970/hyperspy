--- conflicted
+++ resolved
@@ -103,9 +103,5 @@
 
       - uses: actions/upload-artifact@v2
         with:
-<<<<<<< HEAD
           path: ./doc/_build/html/
-=======
-          path: ./doc/_build/*
           name: doc_build
->>>>>>> 4e561814
