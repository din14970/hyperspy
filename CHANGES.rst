What's new
**********

..
  Add a single entry in the corresponding section below.
  See https://keepachangelog.com for details

RELEASE_next_patch (Unreleased)
+++++++++++++++++++++++++++++++

<<<<<<< HEAD
* Drop support for numpy<1.15, in line with NEP 29 (#2616)
=======
* Widgets plotting improvement and add `pick_tolerance` to plot preferences (`#2615 <https://github.com/hyperspy/hyperspy/pull/2615>`_)
* Update external links in the loading data section of the user guide (`#2627 <https://github.com/hyperspy/hyperspy/pull/2627>`_)
* Pass keyword argument to the image IO plugins (`#2627 <https://github.com/hyperspy/hyperspy/pull/2627>`_)
>>>>>>> 5576d48f


Changelog
*********

We only cover here the main highlights, for a detailed list of all the changes
see `the commits in the GITHUB milestones
<https://github.com/hyperspy/hyperspy/milestones?state=closed>`__.

.. _changes_1.6.1:

v1.6.1
++++++

This is a maintenance release that adds compatibility with h5py 3.0 and includes
numerous bug fixes and enhancements.
See `the issue tracker
<https://github.com/hyperspy/hyperspy/milestone/41?closed=1>`__
for details.

.. _changes_1.6:

v1.6
++++

NEW
---

* Support for the following file formats:

  * :ref:`sur-format`
  * :ref:`elid_format-label`
  * :ref:`nexus-format`
  * :ref:`usid-format`
  * :ref:`empad-format`
  * Prismatic EMD format, see :ref:`emd-format`
* :meth:`~._signals.eels.EELSSpectrum_mixin.print_edges_near_energy` method
  that, if the `hyperspy-gui-ipywidgets package
  <https://github.com/hyperspy/hyperspy_gui_ipywidgets>`_
  is installed, includes an
  awesome interactive mode. See :ref:`eels_elemental_composition-label`.
* Model asymmetric line shape components:

  * :py:class:`~._components.doniach.Doniach`
  * :py:class:`~._components.split_pvoigt.SplitVoigt`
* :ref:`EDS absorption correction <eds_absorption-label>`.
* :ref:`Argand diagram for complex signals <complex.argand>`.
* :ref:`Multiple peak finding algorithms for 2D signals <peak_finding-label>`.
* :ref:`cluster_analysis-label`.

Enhancements
------------

* The :py:meth:`~.signal.BaseSignal.get_histogram` now uses numpy's
  `np.histogram_bin_edges()
  <https://numpy.org/doc/stable/reference/generated/numpy.histogram_bin_edges.html>`_
  and supports all of its ``bins`` keyword values.
* Further improvements to the contrast adjustment tool.
  Test it by pressing the ``h`` key on any image.
* The following components have been rewritten using
  :py:class:`hyperspy._components.expression.Expression`, boosting their
  speeds among other benefits.

  * :py:class:`hyperspy._components.arctan.Arctan`
  * :py:class:`hyperspy._components.voigt.Voigt`
  * :py:class:`hyperspy._components.heaviside.HeavisideStep`
* The model fitting :py:meth:`~.model.BaseModel.fit` and
  :py:meth:`~.model.BaseModel.multifit` methods have been vastly improved. See
  :ref:`model.fitting` and the API changes section below.
* New serpentine iteration path for multi-dimensional fitting.
  See :ref:`model.multidimensional-label`.
* The :py:func:`~.drawing.utils.plot_spectra`  function now listens to
  events to update the figure automatically.
  See :ref:`this example <plot_profiles_interactive-label>`.
* Improve thread-based parallelism. Add ``max_workers`` argument to the
  :py:meth:`~.signal.BaseSignal.map` method, such that the user can directly
  control how many threads they launch.
* Many improvements to the :py:meth:`~.mva.MVA.decomposition` and
  :py:meth:`~.mva.MVA.blind_source_separation` methods, including support for
  scikit-learn like algorithms, better API and much improved documentation.
  See :ref:`ml-label` and the API changes section below.
* Add option to calculate the absolute thickness to the EELS
  :meth:`~._signals.eels.EELSSpectrum_mixin.estimate_thickness` method.
  See :ref:`eels_thickness-label`.
* Vastly improved performance and memory footprint of the
  :py:meth:`~._signals.signal2d.Signal2D.estimate_shift2D` method.
* The :py:meth:`~._signals.signal1d.Signal1D.remove_background` method can
  now remove Doniach, exponential, Lorentzian, skew normal,
  split Voigt and Voigt functions. Furthermore, it can return the background
  model that includes an estimation of the reduced chi-squared.
* The performance of the maximum-likelihood PCA method was greatly improved.
* All ROIs now have a ``__getitem__`` method, enabling e.g. using them with the
  unpack ``*`` operator. See :ref:`roi-slice-label` for an example.
* New syntax to set the contrast when plotting images. In particular, the
  ``vmin`` and ``vmax`` keywords now take values like ``vmin="30th"`` to
  clip the minimum value to the 30th percentile. See :ref:`signal.fft`
  for an example.
* The :py:meth:`~._signals.signal1d.Signal1D.plot` and
  :py:meth:`~._signals.signal2d.Signal2D.plot` methods take a new keyword
  argument ``autoscale``. See :ref:`plot.customize_images` for details.
* The contrast editor and the decomposition methods can now operate on
  complex signals.
* The default colormap can now be set in
  :ref:`preferences <configuring-hyperspy-label>`.


API changes
-----------

* The :py:meth:`~._signals.signal2d.Signal2D.plot` keyword argument
  ``saturated_pixels`` is deprecated. Please use
  ``vmin`` and/or ``vmax`` instead.
* The :py:func:`~.io.load` keyword argument ``dataset_name`` has been
  renamed to ``dataset_path``.
* The :py:meth:`~.signal.BaseSignal.set_signal_type` method no longer takes
  ``None``. Use the empty string ``""`` instead.
* The :py:meth:`~.signal.BaseSignal.get_histogram` ``bins`` keyword values
  have been renamed as follows for consistency with numpy:

    * ``"scotts"`` -> ``"scott"``,
    * ``"freedman"`` -> ``"fd"``
*  Multiple changes to the syntax of the :py:meth:`~.model.BaseModel.fit`
   and :py:meth:`~.model.BaseModel.multifit` methods:

  * The ``fitter`` keyword has been renamed to ``optimizer``.
  * The values that the ``optimizer`` keyword take have been renamed
    for consistency with scipy:

    * ``"fmin"`` -> ``"Nelder-Mead"``,
    * ``"fmin_cg"`` -> ``"CG"``,
    * ``"fmin_ncg"`` -> ``"Newton-CG"``,
    * ``"fmin_bfgs"`` -> ``"BFGS"``,
    * ``"fmin_l_bfgs_b"`` -> ``"L-BFGS-B"``,
    * ``"fmin_tnc"`` -> ``"TNC"``,
    * ``"fmin_powell"`` -> ``"Powell"``,
    * ``"mpfit"`` -> ``"lm"`` (in combination with ``"bounded=True"``),
    * ``"leastsq"`` -> ``"lm"``,

  * Passing integer arguments to ``parallel`` to select the number of
    workers is now deprecated. Use ``parallel=True, max_workers={value}``
    instead.
  * The ``method`` keyword has been renamed to ``loss_function``.
  * The ``loss_function`` value ``"ml"`` has been renamed to ``"ML-poisson"``.
  * The ``grad`` keyword no longer takes boolean values. It takes the
    following values instead: ``"fd"``, ``"analytical"``, callable or ``None``.
  * The ``ext_bounding`` keyword has been deprecated and will be removed. Use
    ``bounded=True`` instead.
  * The ``min_function`` keyword argument has been deprecated and will
    be removed. Use ``loss_function`` instead.,
  * The ``min_function_grad`` keyword arguments has been deprecated and will be
    removed. Use ``grad`` instead.
  * The ``iterpath`` default will change from ``'flyback'`` to
    ``'serpentine'`` in HyperSpy version 2.0.

* The following :py:class:`~.model.BaseModel` methods are now private:

  * :py:meth:`~.model.BaseModel.set_boundaries`
  * :py:meth:`~.model.BaseModel.set_mpfit_parameters_info`
  * :py:meth:`~.model.BaseModel.set_boundaries`

* The ``comp_label`` keyword of the machine learning plotting functions
  has been renamed to ``title``.
* The :py:class:`~.learn.rpca.orpca` constructor's ``learning_rate``
  keyword has been renamed to ``subspace_learning_rate``
* The :py:class:`~.learn.rpca.orpca` constructor's ``momentum``
  keyword has been renamed to ``subspace_momentum``
* The :py:class:`~.learn.svd_pca.svd_pca` constructor's ``centre`` keyword
  values have been renamed as follows:

    * ``"trials"`` -> ``"navigation"``
    * ``"variables"`` -> ``"signal"``
* The ``bounds`` keyword argument of the
  :py:meth:`~._signals.lazy.decomposition` is deprecated and will be removed.
* Several syntax changes in the :py:meth:`~.learn.mva.decomposition` method:

  * Several ``algorithm`` keyword values have been renamed as follows:

    * ``"svd"``: ``"SVD"``,
    * ``"fast_svd"``: ``"SVD"``,
    * ``"nmf"``: ``"NMF"``,
    * ``"fast_mlpca"``: ``"MLPCA"``,
    * ``"mlpca"``: ``"MLPCA"``,
    * ``"RPCA_GoDec"``: ``"RPCA"``,
  * The ``polyfit`` argument has been deprecated and will be removed.
    Use ``var_func`` instead.


.. _changes_1.5.2:


v1.5.2
++++++

This is a maintenance release that adds compatibility with Numpy 1.17 and Dask
2.3.0 and fixes a bug in the Bruker reader. See `the issue tracker
<https://github.com/hyperspy/hyperspy/issues?q=label%3A"type%3A+bug"+is%3Aclosed+milestone%3Av1.5.2>`__
for details.


.. _changes_1.5.1:

v1.5.1
++++++

This is a maintenance release that fixes some regressions introduced in v1.5.
Follow the following links for details on all the `bugs fixed
<https://github.com/hyperspy/hyperspy/issues?q=label%3A"type%3A+bug"+is%3Aclosed+milestone%3Av1.5.1>`__.


.. _changes_1.5:

v1.5
++++

NEW
---

* New method :py:meth:`hyperspy.component.Component.print_current_values`. See
  :ref:`the User Guide for details <Component.print_current_values>`.
* New :py:class:`hyperspy._components.skew_normal.SkewNormal` component.
* New :py:meth:`hyperspy.signal.BaseSignal.apply_apodization` method and
  ``apodization`` keyword for :py:meth:`hyperspy.signal.BaseSignal.fft`. See
  :ref:`signal.fft` for details.
* Estimation of number of significant components by the elbow method.
  See :ref:`mva.scree_plot`.

Enhancements
------------

* The contrast adjustment tool has been hugely improved. Test it by pressing the ``h`` key on any image.
* The :ref:`Developer Guide <dev_guide-label>` has been extended, enhanced and divided into
  chapters.
* Signals with signal dimension equal to 0 and navigation dimension 1 or 2 are
  automatically transposed when using
  :py:func:`hyperspy.drawing.utils.plot_images`
  or :py:func:`hyperspy.drawing.utils.plot_spectra` respectively. This is
  specially relevant when plotting the result of EDS quantification. See
  :ref:`eds-label` for examples.
* The following components have been rewritten using
  :py:class:`hyperspy._components.expression.Expression`, boosting their
  speeds among other benefits. Multiple issues have been fixed on the way.

  * :py:class:`hyperspy._components.lorentzian.Lorentzian`
  * :py:class:`hyperspy._components.exponential.Exponential`
  * :py:class:`hyperspy._components.bleasdale.Bleasdale`
  * :py:class:`hyperspy._components.rc.RC`
  * :py:class:`hyperspy._components.logistic.Logistic`
  * :py:class:`hyperspy._components.error_function.Erf`
  * :py:class:`hyperspy._components.gaussian2d.Gaussian2D`
  * :py:class:`hyperspy._components.volume_plasmon_drude.VolumePlasmonDrude`
  * :py:class:`hyperspy._components.eels_double_power_law.DoublePowerLaw`
  * The :py:class:`hyperspy._components.polynomial_deprecated.Polynomial`
    component will be deprecated in HyperSpy 2.0 in favour of the new
    :py:class:`hyperspy._components.polynomial.Polynomial` component, that is based on
    :py:class:`hyperspy._components.expression.Expression` and has an improved API. To
    start using the new component pass the ``legacy=False`` keyword to the
    the :py:class:`hyperspy._components.polynomial_deprecated.Polynomial` component
    constructor.


For developers
--------------
* Drop support for python 3.5
* New extension mechanism that enables external packages to register HyperSpy
  objects. See :ref:`writing_extensions-label` for details.


.. _changes_1.4.2:

v1.4.2
++++++

This is a maintenance release. Among many other fixes and enhancements, this
release fixes compatibility issues with Matplotlib v 3.1. Follow the
following links for details on all the `bugs fixed
<https://github.com/hyperspy/hyperspy/issues?q=label%3A"type%3A+bug"+is%3Aclosed+milestone%3Av1.4.2>`__
and `enhancements
<https://github.com/hyperspy/hyperspy/issues?q=is%3Aclosed+milestone%3Av1.4.2+label%3A"type%3A+enhancement">`__.


.. _changes_1.4.1:

v1.4.1
++++++

This is a maintenance release. Follow the following links for details on all
the `bugs fixed
<https://github.com/hyperspy/hyperspy/issues?q=label%3A"type%3A+bug"+is%3Aclosed+milestone%3Av1.4.1>`__
and `enhancements
<https://github.com/hyperspy/hyperspy/issues?q=is%3Aclosed+milestone%3Av1.4.1+label%3A"type%3A+enhancement">`__.

This release fixes compatibility issues with Python 3.7.


.. _changes_1.4:

v1.4
++++

This is a minor release. Follow the following links for details on all
the `bugs fixed
<https://github.com/hyperspy/hyperspy/issues?utf8=%E2%9C%93&q=is%3Aclosed+milestone%3Av1.4+label%3A%22type%3A+bug%22+>`__,
`enhancements
<https://github.com/hyperspy/hyperspy/issues?q=is%3Aclosed+milestone%3Av1.4+label%3A%22type%3A+enhancement%22>`__
and `new features
<https://github.com/hyperspy/hyperspy/issues?q=is%3Aclosed+milestone%3Av1.4+label%3A%22type%3A+New+feature%22>`__.

NEW
---

* Support for three new file formats:

    * Reading FEI's Velox EMD file format based on the HDF5 open standard. See :ref:`emd_fei-format`.
    * Reading Bruker's SPX format. See :ref:`spx-format`.
    * Reading and writing the mrcz open format. See :ref:`mrcz-format`.
* New :mod:`~.datasets.artificial_data` module which contains functions for generating
  artificial data, for use in things like docstrings or for people to test
  HyperSpy functionalities. See :ref:`example-data-label`.
* New :meth:`~.signal.BaseSignal.fft` and :meth:`~.signal.BaseSignal.ifft` signal methods. See :ref:`signal.fft`.
* New :meth:`~._signals.hologram_image.HologramImage.statistics` method to compute useful hologram parameters. See :ref:`holography.stats-label`.
* Automatic axes units conversion and better units handling using `pint <https://pint.readthedocs.io/en/latest/>`__.
  See :ref:`quantity_and_converting_units`.
* New :class:`~.roi.Line2DROI` :meth:`~.roi.Line2DROI.angle` method. See :ref:`roi-label` for details.

Enhancements
------------

* :py:func:`~.drawing.utils.plot_images` improvements (see :ref:`plot.images` for details):

    * The ``cmap`` option of :py:func:`~.drawing.utils.plot_images`
      supports iterable types, allowing the user to specify different colormaps
      for the different images that are plotted by providing a list or other
      generator.
    * Clicking on an individual image updates it.
* New customizable keyboard shortcuts to navigate multi-dimensional datasets. See :ref:`visualization-label`.
* The :py:meth:`~._signals.signal1d.Signal1D.remove_background` method now operates much faster
  in multi-dimensional datasets and adds the options to interatively plot the remainder of the operation and
  to set the removed background to zero. See :ref:`signal1D.remove_background` for details.
* The  :py:meth:`~._signals.Signal2D.plot` method now takes a ``norm`` keyword that can be "linear", "log",
  "auto"  or a matplotlib norm. See :ref:`plot.customize_images` for details.
  Moreover, there are three new extra keyword
  arguments, ``fft_shift`` and ``power_spectrum``, that are useful when plotting fourier transforms. See
  :ref:`signal.fft`.
* The :py:meth:`~._signals.signal2d.Signal2D.align2D` and :py:meth:`~._signals.signal2d.Signal2D.estimate_shift2D`
  can operate with sub-pixel accuracy using skimage's upsampled matrix-multiplication DFT. See :ref:`signal2D.align`.


.. _changes_1.3.2:

v1.3.2
++++++

This is a maintenance release. Follow the following links for details on all
the `bugs fixed
<https://github.com/hyperspy/hyperspy/issues?q=label%3A"type%3A+bug"+is%3Aclosed+milestone%3Av1.3.2>`__
and `enhancements <https://github.com/hyperspy/hyperspy/issues?q=is%3Aclosed+milestone%3Av1.3.2+label%3A"type%3A+enhancement">`__.


.. _changes_1.3.1:

v1.3.1
++++++

This is a maintenance release. Follow the following links for details on all
the `bugs fixed
<https://github.com/hyperspy/hyperspy/issues?q=label%3A"type%3A+bug"+is%3Aclosed+milestone%3Av1.3.1>`__
and `enhancements <https://github.com/hyperspy/hyperspy/issues?q=is%3Aclosed+milestone%3Av1.3.1+label%3A"type%3A+enhancement">`__.

Starting with this version, the HyperSpy WinPython Bundle distribution is
no longer released in sync with HyperSpy. For HyperSpy WinPython Bundle
releases see https://github.com/hyperspy/hyperspy-bundle


.. _changes_1.3:

v1.3
++++

This is a minor release. Follow the following links for details on all
the `bugs fixed
<https://github.com/hyperspy/hyperspy/issues?q=label%3A"type%3A+bug"+is%3Aclosed+milestone%3Av1.3>`__,
`feature
<https://github.com/hyperspy/hyperspy/issues?q=is%3Aclosed+milestone%3Av1.3+label%3A"type%3A+enhancement">`__
and `documentation
<https://github.com/hyperspy/hyperspy/issues?utf8=%E2%9C%93&q=is%3Aclosed%20milestone%3Av1.3%20label%3A%22affects%3A%20documentation%22%20>`__ enhancements,
and `new features
<https://github.com/hyperspy/hyperspy/issues?q=is%3Aclosed+milestone%3Av1.3+label%3A"type%3A+New+feature">`__.

NEW
---
* :py:meth:`~.signal.BaseSignal.rebin` supports upscaling and rebinning to
  arbitrary sizes through linear interpolation. See :ref:`rebin-label`. It also runs faster if `numba <http://numba.pydata.org/>`__ is installed.
* :py:attr:`~.axes.AxesManager.signal_extent` and :py:attr:`~.axes.AxesManager.navigation_extent` properties to easily get the extent of each space.
* New IPywidgets Graphical User Interface (GUI) elements for the `Jupyter Notebook <http://jupyter.org>`__.
  See the new `hyperspy_gui_ipywidgets <https://github.com/hyperspy/hyperspy_gui_ipywidgets>`__ package.
  It is not installed by default, see :ref:`install-label` for details.
* All the :ref:`roi-label` now have a :meth:`gui` method to display a GUI if
  at least one of HyperSpy's GUI packgages are installed.

Enhancements
------------
* Creating many markers is now much faster.
* New "Stage" metadata node. See :ref:`metadata_structure` for details.
* The Brucker file reader now supports the new version of the format. See :ref:`bcf-format`.
* HyperSpy is now compatible with all matplotlib backends, including the nbagg which is
  particularly convenient for interactive data analysis in the
  `Jupyter Notebook <http://jupyter.org>`__ in combination with the new
  `hyperspy_gui_ipywidgets <https://github.com/hyperspy/hyperspy_gui_ipywidgets>`__ package.
  See :ref:`importing_hyperspy-label`.
* The ``vmin`` and ``vmax`` arguments of the
  :py:func:`~.drawing.utils.plot_images` function now accept lists to enable
  setting these parameters for each plot individually.
* The :py:meth:`~.signal.MVATools.plot_decomposition_results` and
  :py:meth:`~.signal.MVATools.plot_bss_results` methods now makes a better
  guess of the number of navigators (if any) required to visualise the
  components. (Previously they were always plotting four figures by default.)
* All functions that take a signal range can now take a :py:class:`~.roi.SpanROI`.
* The following ROIs can now be used for indexing or slicing (see :ref:`here <roi-slice-label>` for details):

    * :py:class:`~.roi.Point1DROI`
    * :py:class:`~.roi.Point2DROI`
    * :py:class:`~.roi.SpanROI`
    * :py:class:`~.roi.RectangularROI`


API changes
-----------
* Permanent markers (if any) are now displayed when plotting by default.
* HyperSpy no longer depends on traitsui (fixing many installation issues) and
  ipywidgets as the GUI elements based on these packages have now been splitted
  into separate packages and are not installed by default.
* The following methods now raise a ``ValueError`` when not providing the
  number of components if ``output_dimension`` was not specified when
  performing a decomposition. (Previously they would plot as many figures
  as available components, usually resulting in memory saturation):

    * :py:meth:`~.signal.MVATools.plot_decomposition_results`.
    * :py:meth:`~.signal.MVATools.plot_decomposition_factors`.

* The default extension when saving to HDF5 following HyperSpy's specification
  is now ``hspy`` instead of ``hdf5``. See :ref:`hspy-format`.

* The following methods are deprecated and will be removed in HyperSpy 2.0

    * :py:meth:`~.axes.AxesManager.show`. Use :py:meth:`~.axes.AxesManager.gui`
      instead.
    * All :meth:`notebook_interaction` method. Use the equivalent :meth:`gui` method
      instead.
    * :py:meth:`~._signals.signal1d.Signal1D.integrate_in_range`.
      Use :py:meth:`~._signals.signal1d.Signal1D.integrate1D` instead.

* The following items have been removed from
  :ref:`preferences <configuring-hyperspy-label>`:

    * ``General.default_export_format``
    * ``General.lazy``
    * ``Model.default_fitter``
    * ``Machine_learning.multiple_files``
    * ``Machine_learning.same_window``
    * ``Plot.default_style_to_compare_spectra``
    * ``Plot.plot_on_load``
    * ``Plot.pylab_inline``
    * ``EELS.fine_structure_width``
    * ``EELS.fine_structure_active``
    * ``EELS.fine_structure_smoothing``
    * ``EELS.synchronize_cl_with_ll``
    * ``EELS.preedge_safe_window_width``
    * ``EELS.min_distance_between_edges_for_fine_structure``

* New ``Preferences.GUIs`` section to enable/disable the installed GUI toolkits.

For developers
--------------
* In addition to adding ipywidgets GUI elements, the traitsui GUI elements have
  been splitted into a separate package. See the new
  `hyperspy_gui_traitsui <https://github.com/hyperspy/hyperspy_gui_traitsui>`__
  package.
* The new :py:mod:`~.ui_registry` enables easy connection of external
  GUI elements to HyperSpy. This is the mechanism used to split the traitsui
  and ipywidgets GUI elements.


.. _changes_1.2:

v1.2
++++

This is a minor release. Follow the following links for details on all
the `bugs fixed
<https://github.com/hyperspy/hyperspy/issues?q=label%3A"type%3A+bug"+is%3Aclosed+milestone%3Av1.2>`__,
`enhancements
<https://github.com/hyperspy/hyperspy/issues?q=is%3Aclosed+milestone%3Av1.2+label%3A"type%3A+enhancement">`__
and `new features
<https://github.com/hyperspy/hyperspy/issues?q=is%3Aclosed+milestone%3Av1.2+label%3A"type%3A+New+feature">`__.

NEW
---

* Lazy loading and evaluation. See :ref:`big-data-label`.
* Parallel :py:meth:`~.signal.BaseSignal.map` and all the functions that use
  it internally (a good fraction of HyperSpy's functionaly). See
  :ref:`map-label`.
* :ref:`electron-holography-label` reconstruction.
* Support for reading :ref:`edax-format` files.
* New signal methods :py:meth:`~.signal.BaseSignal.indexmin` and
  :py:meth:`~.signal.BaseSignal.valuemin`.

Enhancements
------------
* Easier creation of :py:class:`~._components.expression.Expression` components
  using substitutions. See the
  :ref:`User Guide for details <expression_component-label>`.
* :py:class:`~._components.expression.Expression` takes two dimensional
  functions that can automatically include a rotation parameter. See the
  :ref:`User Guide for details <expression_component-label>`.
* Better support for EMD files.
* The scree plot got a beauty treatment and some extra features. See
  :ref:`mva.scree_plot`.
* :py:meth:`~.signal.BaseSignal.map` can now take functions that return
  differently-shaped arrays or arbitrary objects, see :ref:`map-label`.
* Add support for stacking multi-signal files. See :ref:`load-multiple-label`.
* Markers can now be saved to hdf5 and creating many markers is easier and
  faster. See :ref:`plot.markers`.
* Add option to save to HDF5 file using the ".hspy" extension instead of
  ".hdf5". See :ref:`hspy-format`. This will be the default extension in
  HyperSpy 1.3.

For developers
--------------
* Most of HyperSpy plotting features are now covered by unittests. See
  :ref:`plot-test-label`.
* unittests migrated from nose to pytest. See :ref:`testing-label`.


.. _changes_1.1.2:

v1.1.2
++++++

This is a maintenance release. Follow the following links for details on all
the `bugs fixed
<https://github.com/hyperspy/hyperspy/issues?q=label%3A"type%3A+bug"+is%3Aclosed+milestone%3Av1.1.2>`__
and `enhancements <https://github.com/hyperspy/hyperspy/issues?q=is%3Aclosed+milestone%3Av1.1.2+label%3A"type%3A+enhancement">`__.


.. _changes_1.1.1:

v1.1.1
++++++

This is a maintenance release. Follow the following link for details on all
the `bugs fixed
<https://github.com/hyperspy/hyperspy/issues?q=label%3A"type%3A+bug"+is%3Aclosed+milestone%3A1.1.1>`__.

Enhancements
------------

* Prettier X-ray lines labels.
* New metadata added to the HyperSpy metadata specifications: ``magnification``,
  ``frame_number``, ``camera_length``, ``authors``, ``doi``, ``notes`` and
  ``quantity``. See :ref:`metadata_structure` for details.
* The y-axis label (for 1D signals) and colorbar label (for 2D signals)
  are now taken from the new ``metadata.Signal.quantity``.
* The ``time`` and ``date`` metadata are now stored in the ISO 8601 format.
* All metadata in the HyperSpy metadata specification is now read from all
  supported file formats when available.

.. _changes_1.1:

v1.1
++++

This is a minor release. Follow the following links for details on all
the `bugs fixed
<https://github.com/hyperspy/hyperspy/issues?q=label%3A"type%3A+bug"+is%3Aclosed+milestone%3A1.1>`__.

NEW
---

* :ref:`signal.transpose`.
* :ref:`protochips-format` reader.

Enhancements
------------


* :py:meth:`~.model.BaseModel.fit` takes a new algorithm, the global optimizer
  `differential evolution`.
* :py:meth:`~.model.BaseModel.fit` algorithm, `leastsq`, inherits SciPy's bound
  constraints support (requires SciPy >= 0.17).
* :py:meth:`~.model.BaseModel.fit` algorithm names changed to be consistent
  `scipy.optimze.minimize()` notation.



v1.0.1
++++++

This is a maintenance release. Follow the following links for details on all
the `bugs fixed
<https://github.com/hyperspy/hyperspy/issues?q=label%3A"type%3A+bug"+is%3Aclosed+milestone%3A1.0.1>`__.


v1.0
++++

This is a major release. Here we only list the highlist. A detailed list of
changes `is available in github
<https://github.com/hyperspy/hyperspy/issues?q=is%3Aclosed+milestone%3A1.0.0>`__.

NEW
---

* :ref:`roi-label`.
* :ref:`Robust PCA <mva.rpca>` (RPCA) and online RPCA algorithms.
* Numpy ufuncs can now :ref:`operate on HyperSpy's signals <ufunc-label>`.
* ComplexSignal and specialised subclasses to :ref:`operate on complex data <complex_data-label>`.
* Events :ref:`logging <logger-label>`.
* Query and :ref:`fetch spectra <eelsdb-label>` from `The EELS Database <https://eelsdb.eu/>`__.
* :ref:`interactive-label`.
* :ref:`events-label`.

Model
^^^^^

* :ref:`SAMFire-label`.
* Store :ref:`models in hdf5 files <storing_models-label>`.
* Add :ref:`fancy indexing <model_indexing-label>` to `Model`.
* :ref:`Two-dimensional model fitting <2D_model-label>`.

EDS
^^^
* :ref:`Z-factors quantification <eds_quantification-label>`.
* :ref:`Cross section quantification <eds_quantification-label>`.
* :ref:`EDS curve fitting <eds_fitting-label>`.
* X-ray :ref:`absorption coefficient database <eds_absorption_db-label>`.

IO
^^
* Support for reading certain files without :ref:`loading them to memory <load_to_memory-label>`.
* :ref:`Bruker's composite file (bcf) <bcf-format>` reading support.
* :ref:`Electron Microscopy Datasets (EMD) <emd-format>` read and write support.
* :ref:`SEMPER unf <unf-format>` read and write support.
* :ref:`DENS heat log <dens-format>` read support.
* :ref:`NanoMegas blockfile <blockfile-format>` read and write support.

Enhancements
------------
* More useful ``AxesManager`` repr string with html repr for Jupyter Notebook.
* Better progress bar (`tqdm <https://github.com/noamraph/tqdm>`__).
* Add support for :ref:`writing/reading scale and unit to tif files
  <tiff-format>` to be read with ImageJ or DigitalMicrograph.

Documentation
-------------

* The following sections of the User Guide were revised and largely overwritten:

  * :ref:`install-label`.
  * :ref:`ml-label`.
  * :ref:`eds-label`.
* New :ref:`dev_guide-label`.


API changes
-----------

* Split :ref:`components <model_components-label>` into `components1D` and `components2D`.
* Remove `record_by` from metadata.
* Remove simulation classes.
* The :py:class:`~._signals.signal1D.Signal1D`,
  :py:class:`~._signals.image.Signal2D` and :py:class:`~.signal.BaseSignal`
  classes deprecated the old `Spectrum` `Image` and `Signal` classes.



v0.8.5
++++++


This is a maintenance release. Follow the following links for details on all
the `bugs fixed
<https://github.com/hyperspy/hyperspy/issues?q=is%3Aissue+milestone%3A0.8.5+label%3A"type%3A+bug"+is%3Aclosed>`__,
`feature <https://github.com/hyperspy/hyperspy/issues?utf8=%E2%9C%93&q=milestone%3A0.8.5+is%3Aclosed++label%3A"type%3A+enhancement"+>`__
and `documentation
<https://github.com/hyperspy/hyperspy/pulls?utf8=%E2%9C%93&q=milestone%3A0.8.5+label%3Adocumentation+is%3Aclosed+>`__ enhancements.


It also includes a new feature and introduces an important API change that
will be fully enforced in Hyperspy 1.0.

New feature
-----------

* Widgets to interact with the model components in the Jupyter Notebook.
  See :ref:`here <notebook_interaction-label>` and
  `#1007 <https://github.com/hyperspy/hyperspy/pull/1007>`__ .

API changes
-----------

The new :py:class:`~.signal.BaseSignal`,
:py:class:`~._signals.signal1d.Signal1D` and
:py:class:`~._signals.signal2d.Signal2D` deprecate :py:class:`~.signal.Signal`,
:py:class:`~._signals.signal1D.Signal1D` and :py:class:`~._signals.image.Signal2D`
respectively. Also `as_signal1D`, `as_signal2D`, `to_signal1D` and `to_signal2D`
deprecate `as_signal1D`, `as_signal2D`, `to_spectrum` and `to_image`. See `#963
<https://github.com/hyperspy/hyperspy/pull/963>`__ and `#943
<https://github.com/hyperspy/hyperspy/issues/943>`__ for details.


v0.8.4
++++++

This release adds support for Python 3 and drops support for Python 2. In all
other respects it is identical to v0.8.3.

v0.8.3
++++++

This is a maintenance release that includes fixes for multiple bugs, some
enhancements, new features and API changes. This is set to be the last HyperSpy
release for Python 2. The release (HyperSpy 0.8.4) will support only Python 3.

Importantly, the way to start HyperSpy changes (again) in this release. Please
read carefully :ref:`importing_hyperspy-label` for details.

The broadcasting rules have also changed. See :ref:`signal.operations`
for details.

Follow the following links for details on all the `bugs fixed
<https://github.com/hyperspy/hyperspy/issues?page=1&q=is%3Aclosed+milestone%3A0.8.3+label%3A"type%3A+bug"&utf8=%E2%9C%93>`__,
`documentation enhancements
<https://github.com/hyperspy/hyperspy/issues?q=is%3Aclosed+milestone%3A0.8.3+label%3Adocumentation>`__,
`enhancements
<https://github.com/hyperspy/hyperspy/issues?q=is%3Aclosed+milestone%3A0.8.3+label%3A"type%3A+enhancement">`__,
`new features
<https://github.com/hyperspy/hyperspy/issues?q=is%3Aclosed+milestone%3A0.8.3+label%3ANew>`__
`and API changes
<https://github.com/hyperspy/hyperspy/issues?q=is%3Aclosed+milestone%3A0.8.3+label%3A"Api+change">`__


.. _changes_0.8.2:

v0.8.2
++++++

This is a maintenance release that fixes an issue with the Python installers. Those who have successfully installed v0.8.1 do not need to upgrade.

.. _changes_0.8.1:

v0.8.1
++++++

This is a maintenance release. Follow the following links for details on all
the `bugs fixed
<https://github.com/hyperspy/hyperspy/issues?page=1&q=is%3Aclosed+milestone%3A0.8.1+label%3A"type%3A+bug"&utf8=%E2%9C%93>`__,
`feature
<https://github.com/hyperspy/hyperspy/issues?utf8=%E2%9C%93&q=is%3Aclosed+milestone%3A0.8.1++label%3A"type%3A+enhancement"+>`__
and `documentation
<https://github.com/hyperspy/hyperspy/issues?q=is%3Aclosed+milestone%3A0.8.1+label%3Adocumentation>`__ enhancements.

Importantly, the way to start HyperSpy changes in this release. Read :ref:`importing_hyperspy-label` for details.

It also includes some new features and introduces important API changes that
will be fully enforced in Hyperspy 1.0.

New features
------------
* Support for IPython 3.0.
* ``%hyperspy`` IPython magic to easily and transparently import HyperSpy, matplotlib and numpy when using IPython.
* :py:class:`~._components.expression.Expression` model component to easily create analytical function components. More details
  :ref:`here <expression_component-label>`.
* :py:meth:`~.signal.Signal.unfolded` context manager.
* :py:meth:`~.signal.Signal.derivative` method.
* :ref:`syntax to access the components in the model <model_components-label>`
  that includes pretty printing of the components.

API changes
-----------

* :py:mod:`~.hyperspy.hspy` is now deprecated in favour of the new
  :py:mod:`~.hyperspy.api`. The new API renames and/or move several modules as
  folows:

    * ``hspy.components`` -> ``api.model.components``
    * ``hspy.utils``-> ``api``
    * ``hspy.utils.markers`` ``api.plot.markers``
    * ``hspy.utils.example_signals`` -> ``api.datasets.example_signals``


    In HyperSpy 0.8.1 the full content of :py:mod:`~.hyperspy.hspy` is still
    imported in the user namespace, but this can now be disabled in
    ``hs.preferences.General.import_hspy``. In Hyperspy 1.0 it will be
    disabled by default and the :py:mod:`~.hyperspy.hspy` module will be fully
    removed in HyperSpy 0.10. We encourage all users to migrate to the new
    syntax. For more details see :ref:`importing_hyperspy-label`.
* Indexing the :py:class:`~.signal.Signal` class is now deprecated. We encourage
  all users to use ``isig`` and ``inav`` instead for indexing.
* :py:func:`~.hyperspy.hspy.create_model` is now deprecated in favour of the new
  equivalent :py:meth:`~.signal.Signal.create_model` ``Signal`` method.
* :py:meth:`~.signal.Signal.unfold_if_multidim` is deprecated.


.. _changes_0.8:

v0.8
++++

New features
------------

Core
^^^^

* :py:meth:`~._signals.signal1D.Signal1D.spikes_removal_tool` displays derivative max value when used with
  GUI.
* Progress-bar can now be suppressed by passing ``show_progressbar`` argument to all functions that generate
  it.

IO
^^

* HDF5 file format now supports saving lists, tuples, binary strings and signals in metadata.


Plotting
^^^^^^^^

* New class,  :py:class:`~.drawing.marker.MarkerBase`, to plot markers with ``hspy.utils.plot.markers`` module.  See :ref:`plot.markers`.
* New method to plot images with the :py:func:`~.drawing.utils.plot_images` function in  ``hspy.utils.plot.plot_images``. See :ref:`plot.images`.
* Improved :py:meth:`~._signals.image.Signal2D.plot` method to customize the image. See :ref:`plot.customize_images`.

EDS
^^^

* New method for quantifying EDS TEM spectra using Cliff-Lorimer method, :py:meth:`~._signals.eds_tem.EDSTEMSpectrum.quantification`. See :ref:`eds_quantification-label`.
* New method to estimate for background subtraction, :py:meth:`~._signals.eds.EDSSpectrum.estimate_background_windows`. See :ref:`eds_background_subtraction-label`.
* New method to estimate the windows of integration, :py:meth:`~._signals.eds.EDSSpectrum.estimate_integration_windows`.
* New specific :py:meth:`~._signals.eds.EDSSpectrum.plot` method, with markers to indicate the X-ray lines, the window of integration or/and the windows for background subtraction. See :ref:`eds_plot_markers-label`.
* New examples of signal in the ``hspy.utils.example_signals`` module.

  + :py:func:`~.misc.example_signals_loading.load_1D_EDS_SEM_spectrum`
  + :py:func:`~.misc.example_signals_loading.load_1D_EDS_TEM_spectrum`

* New method to mask the vaccum, :py:meth:`~._signals.eds_tem.EDSTEMSpectrum.vacuum_mask` and a specific :py:meth:`~._signals.eds_tem.EDSTEMSpectrum.decomposition` method that incoroporate the vacuum mask

API changes
-----------

* :py:class:`~.component.Component` and :py:class:`~.component.Parameter` now inherit ``traits.api.HasTraits``
  that enable ``traitsui`` to modify these objects.
* :py:meth:`~.misc.utils.attrsetter` is added, behaving as the default python :py:meth:`setattr` with nested
  attributes.
* Several widget functions were made internal and/or renamed:
    + ``add_patch_to`` -> ``_add_patch_to``
    + ``set_patch`` -> ``_set_patch``
    + ``onmove`` -> ``_onmousemove``
    + ``update_patch_position`` -> ``_update_patch_position``
    + ``update_patch_size`` -> ``_update_patch_size``
    + ``add_axes`` -> ``set_mpl_ax``

v0.7.3
++++++

This is a maintenance release. A list of fixed issues is available in the
`0.7.3 milestone
<https://github.com/hyperspy/hyperspy/issues?milestone=6&page=1&state=closed>`__
in the github repository.

.. _changes_0.7.2:

v0.7.2
++++++

This is a maintenance release. A list of fixed issues is available in the
`0.7.2 milestone
<https://github.com/hyperspy/hyperspy/issues?milestone=5&page=1&state=closed>`__
in the github repository.

.. _changes_0.7.1:

v0.7.1
++++++

This is a maintenance release. A list of fixed issues is available in the
`0.7.1 milestone
<https://github.com/hyperspy/hyperspy/issues?milestone=4&page=1&state=closed>`__
in the github repository.


New features
------------

* Add suspend/resume model plot updating. See :ref:`model.visualization`.

v0.7
++++

New features
------------

Core
^^^^

* New syntax to index the :py:class:`~.axes.AxesManager`.
* New Signal methods to transform between Signal subclasses. More information
  :ref:`here <transforming.signal>`.

  + :py:meth:`~.signal.Signal.set_signal_type`
  + :py:meth:`~.signal.Signal.set_signal_origin`
  + :py:meth:`~.signal.Signal.as_signal2D`
  + :py:meth:`~.signal.Signal.as_signal1D`

* The string representation of the Signal class now prints the shape of the
  data and includes a separator between the navigation and the signal axes e.g
  (100, 10| 5) for a signal with two navigation axes of size 100 and 10 and one
  signal axis of size 5.
* Add support for RGBA data. See :ref:`signal.change_dtype`.
* The default toolkit can now be saved in the preferences.
* Added full compatibility with the Qt toolkit that is now the default.
* Added compatibility witn the the GTK and TK toolkits, although with no GUI
  features.
* It is now possible to run HyperSpy in a headless system.
* Added a CLI to :py:meth:`~.signal.Signal1DTools.remove_background`.
* New :py:meth:`~.signal.Signal1DTools.estimate_peak_width` method to estimate
  peak width.
* New methods to integrate over one axis:
  :py:meth:`~.signal.Signal.integrate1D` and
  :py:meth:`~.signal.Signal1DTools.integrate_in_range`.
* New :attr:`~signal.Signal.metadata` attribute, ``Signal.binned``. Several
  methods behave differently on binned and unbinned signals.
  See :ref:`signal.binned`.
* New :py:meth:`~.signal.Signal.map` method to easily transform the
  data using a function that operates on individual signals. See
  :ref:`signal.iterator`.
* New :py:meth:`~.signal.Signal.get_histogram` and
  :py:meth:`~.signal.Signal.print_summary_statistics` methods.
* The spikes removal tool has been moved to the :class:`~._signal.Signal1D`
  class so that it is available for all its subclasses.
* The :py:meth:`~.signal.Signal.split` method now can automatically split back
  stacked signals into its original part. See :ref:`signal.stack_split`.

IO
^^

* Improved support for FEI's emi and ser files.
* Improved support for Gatan's dm3 files.
* Add support for reading Gatan's dm4 files.

Plotting
^^^^^^^^

* Use the blitting capabilities of the different toolkits to
  speed up the plotting of images.
* Added several extra options to the Signal :py:meth:`~.signal.Signal.plot`
  method to customize the navigator. See :ref:`visualization-label`.
* Add compatibility with IPython's matplotlib inline plotting.
* New function, :py:func:`~.drawing.utils.plot_spectra`, to plot several
  spectra in the same figure. See :ref:`plot.spectra`.
* New function, :py:func:`~.drawing.utils.plot_signals`, to plot several
  signals at the same time. See :ref:`plot.signals`.
* New function, :py:func:`~.drawing.utils.plot_histograms`, to plot the histrograms
  of several signals at the same time. See :ref:`plot.signals`.

Curve fitting
^^^^^^^^^^^^^

* The chi-squared, reduced chi-squared and the degrees of freedom are
  computed automatically when fitting. See :ref:`model.fitting`.
* New functionality to plot the individual components of a model. See
  :ref:`model.visualization`.
* New method, :py:meth:`~.model.Model.fit_component`, to help setting the
  starting parameters. See :ref:`model.starting`.

Machine learning
^^^^^^^^^^^^^^^^

* The PCA scree plot can now be easily obtained as a Signal. See
  :ref:`mva.scree_plot`.
* The decomposition and blind source separation components can now be obtained
  as :py:class:`~.signal.Signal` instances. See :ref:`mva.get_results`.
* New methods to plot the decomposition and blind source separation results
  that support n-dimensional loadings. See :ref:`mva.visualization`.

Dielectric function
^^^^^^^^^^^^^^^^^^^

* New :class:`~.signal.Signal` subclass,
  :class:`~._signals.dielectric_function.DielectricFunction`.

EELS
^^^^

* New method,
  :meth:`~._signals.eels.EELSSpectrum.kramers_kronig_analysis` to calculate
  the dielectric function from low-loss electron energy-loss spectra based on
  the Kramers-Kronig relations. See :ref:`eels.kk`.
* New method to align the zero-loss peak,
  :meth:`~._signals.eels.EELSSpectrum.align_zero_loss_peak`.

EDS
^^^

* New signal, EDSSpectrum especialized in EDS data analysis, with subsignal
  for EDS with SEM and with TEM: EDSSEMSpectrum and EDSTEMSpectrum. See
  :ref:`eds-label`.
* New database of EDS lines available in the ``elements`` attribute of the
  ``hspy.utils.material`` module.
* Adapted methods to calibrate the spectrum, the detector and the microscope.
  See :ref:`eds_calibration-label`.
* Specific methods to describe the sample,
  :py:meth:`~._signals.eds.EDSSpectrum.add_elements` and
  :py:meth:`~._signals.eds.EDSSpectrum.add_lines`. See :ref:`eds_sample-label`
* New method to get the intensity of specific X-ray lines:
  :py:meth:`~._signals.eds.EDSSpectrum.get_lines_intensity`. See
  :ref:`eds_plot-label`

API changes
-----------

* hyperspy.misc has been reorganized. Most of the functions in misc.utils has
  been rellocated to specialized modules. misc.utils is no longer imported in
  hyperspy.hspy. A new hyperspy.utils module is imported instead.
* Objects that have been renamed

  + ``hspy.elements`` -> ``utils.material.elements``.
  + ``Signal.navigation_indexer`` -> ``inav``.
  + ``Signal.signal_indexer`` -> ``isig``.
  + ``Signal.mapped_parameters`` -> ``Signal.metadata``.
  + ``Signal.original_parameters`` -> ``Signal.original_metadata``.
* The metadata has been reorganized. See :ref:`metadata_structure`.
* The following signal methods now operate out-of-place:

  + :py:meth:`~.signal.Signal.swap_axes`
  + :py:meth:`~.signal.Signal.rebin`

.. _changes_0.6:

v0.6
++++

New features
------------

* Signal now supports indexing and slicing. See :ref:`signal.indexing`.
* Most arithmetic and rich arithmetic operators work with signal.
  See :ref:`signal.operations`.
* Much improved EELSSpectrum methods:
  :py:meth:`~._signals.eels.EELSSpectrum.estimate_zero_loss_peak_centre`,
  :py:meth:`~._signals.eels.EELSSpectrum.estimate_elastic_scattering_intensity` and
  :py:meth:`~._signals.eels.EELSSpectrum.estimate_elastic_scattering_threshold`.

* The axes can now be given using their name e.g. ``s.crop("x", 1,10)``
* New syntax to specify position over axes: an integer specifies the indexes
  over the axis and a floating number specifies the position in the axis units
  e.g. ``s.crop("x", 1, 10.)`` crops over the axis `x` (in meters) from index 1
  to value 10 meters. Note that this may make your old scripts behave in
  unexpected ways as just renaming the old \*_in_units and \*_in_values methods
  won't work in most cases.
* Most methods now use the natural order i.e. X,Y,Z.. to index the axes.
* Add padding to fourier-log and fourier-ratio deconvolution to fix the
  wrap-around problem and increase its performance.
* New
  :py:meth:`~.components.eels_cl_edge.EELSCLEdge.get_fine_structure_as_spectrum`
  EELSCLEdge method.
* New :py:class:`~.components.arctan.Arctan` model component.
* New
  :py:meth:`~.model.Model.enable_adjust_position`
  and :py:meth:`~.model.Model.disable_adjust_position`
  to easily change the position of components using the mouse on the plot.
* New Model methods
  :py:meth:`~.model.Model.set_parameters_value`,
  :py:meth:`~.model.Model.set_parameters_free` and
  :py:meth:`~.model.Model.set_parameters_not_free`
  to easily set several important component attributes of a list of components
  at once.
* New
  :py:func:`~.misc.utils.stack` function to stack signals.
* New Signal methods:
  :py:meth:`~.signal.Signal.integrate_simpson`,
  :py:meth:`~.signal.Signal.max`,
  :py:meth:`~.signal.Signal.min`,
  :py:meth:`~.signal.Signal.var`, and
  :py:meth:`~.signal.Signal.std`.
* New sliders window to easily navigate signals with navigation_dimension > 2.
* The Ripple (rpl) reader can now read rpl files produced by INCA.

API changes
-----------
* The following functions has been renamed or removed:

    * components.EELSCLEdge

        * knots_factor -> fine_structure_smoothing
        * edge_position -> onset_energy
        * energy_shift removed

    * components.Voigt.origin -> centre
    * signals.Signal1D

        * find_peaks_1D -> Signal.find_peaks1D_ohaver
        * align_1D -> Signal.align1D
        * shift_1D -> Signal.shift1D
        * interpolate_1D -> Signal.interpolate1D

    * signals.Signal2D.estimate_2D_translation -> Signal.estimate_shift2D
    * Signal

        * split_in -> split
        * crop_in_units -> crop
        * crop_in_pixels -> crop


* Change syntax to create Signal objects. Instead of a dictionary
  Signal.__init__ takes keywords e.g with  a new syntax .
  ``>>> s = signals.Signal1D(np.arange(10))`` instead of
  ``>>> s = signals.Signal1D({'data' : np.arange(10)})``



.. _changes_0.5.1:

v0.5.1
++++++

New features
------------
* New Signal method `get_current_signal` proposed by magnunor.
* New Signal `save` method keyword `extension` to easily change the saving format while keeping the same file name.
* New EELSSpectrum methods: estimate_elastic_scattering_intensity, fourier_ratio_deconvolution, richardson_lucy_deconvolution, power_law_extrapolation.
* New Signal1D method: hanning_taper.



Major bugs fixed
----------------
* The `print_current_values` Model method was raising errors when fine structure was enabled or when only_free = False.
*  The `load` function `signal_type` keyword was not passed to the readers.
* The spikes removal tool was unable to find the next spikes when the spike was detected close to the limits of the spectrum.
* `load` was raising an UnicodeError when the title contained non-ASCII characters.
* In Windows `HyperSpy Here` was opening in the current folder, not in the selected folder.
* The fine structure coefficients were overwritten with their std when charging values from the model.
* Storing the parameters in the maps and all the related functionality was broken for 1D spectrum.
* Remove_background was broken for 1D spectrum.




API changes
-----------
* EELSSPectrum.find_low_loss_centre was renamed to estimate_zero_loss_peak_centre.
* EELSSPectrum.calculate_FWHM was renamed to estimate_FWHM.

.. _changes_0.5:

v0.5
++++

New features
------------
* The documentation was thoroughly revised, courtesy of M. Walls.
* New user interface to remove spikes from EELS spectra.
* New align2D signals.Signal2D method to align image stacks.
* When loading image files, the data are now automatically converted to
  grayscale when all the color channels are equal.
* Add the possibility to load a stack memory mapped (similar to ImageJ
  virtual stack).
* Improved hyperspy starter script that now includes the possibility
  to start HyperSpy in the new IPython notebook.
* Add "HyperSpy notebook here" to the Windows context menu.
* The information displayed in the plots produced by Signal.plot have
  been enhanced.
* Added Egerton's sigmak3 and sigmal3 GOS calculations (translated
  from matlab by I. Iyengar) to the EELS core loss component.
* A browsable dictionary containing the chemical elements and
  their onset energies is now available in the user namespace under
  the variable name `elements`.
* The ripple file format now supports storing the beam energy, the collection and the convergence angle.


Major bugs fixed
----------------
* The EELS core loss component had a bug in the calculation of the
  relativistic gamma that produced a gamma that was always
  approximately zero. As a consequence the GOS calculation was wrong,
  especially for high beam energies.
* Loading msa files was broken when running on Python 2.7.2 and newer.
* Saving images to rpl format was broken.
* Performing BSS on data decomposed with poissonian noise normalization
  was failing when some columns or rows of the unfolded data were zero,
  what occurs often in EDX data for example.
* Importing some versions of scikits learn was broken
* The progress bar was not working properly in the new IPython notebook.
* The constrast of the image was not automatically updated.

API changes
-----------
* spatial_mask was renamed to navigation_mask.
* Signal1D and Signal2D are not loaded into the user namespace by default.
  The signals module is loaded instead.
* Change the default BSS algorithm to sklearn fastica, that is now
  distributed with HyperSpy and used in case that sklearn is not
  installed e.g. when using EPDFree.
* _slicing_axes was renamed to signal_axes.
* _non_slicing_axes to navigation_axes.
* All the Model \*_in_pixels methods  were renamed to to _*_in_pixel.
* EELSCLEdge.fs_state was renamed to fine_structure_active.
* EELSCLEdge.fslist was renamed to fine_structure_coeff.
* EELSCLEdge.fs_emax was renamed to fine_structure_width.
* EELSCLEdge.freedelta was renamed to free_energy_shift.
* EELSCLEdge.delta was renamed to energy_shift.
* A value of True in a mask now means that the item is masked all over
  HyperSpy.


.. _changes_0.4.1:

v0.4.1
++++++

New features
------------

 * Added TIFF 16, 32 and 64 bits support by using (and distributing) Christoph Gohlke's `tifffile library <http://www.lfd.uci.edu/~gohlke/code/tifffile.py.html>`__.
 * Improved UTF8 support.
 * Reduce the number of required libraries by making mdp and hdf5 not mandatory.
 * Improve the information returned by __repr__ of several objects.
 * DictionaryBrowser now has an export method, i.e. mapped parameters and original_parameters can be exported.
 * New _id_name attribute for Components and Parameters. Improvements in their __repr__ methods.
 * Component.name can now be overwriten by the user.
 * New Signal.__str__ method.
 * Include HyperSpy in The Python Package Index.


Bugs fixed
----------
 * Non-ascii characters breaking IO and print features fixed.
 * Loading of multiple files at once using wildcards fixed.
 * Remove broken hyperspy-gui script.
 * Remove unmantained and broken 2D peak finding and analysis features.

Syntax changes
--------------
 * In EELS automatic background feature creates a PowerLaw component, adds it to the model an add it to a variable in the user namespace. The variable has been renamed from `bg` to `background`.
 * pes_gaussian Component renamed to pes_core_line_shape.

.. _changes_0.4:

v0.4
++++

New features
------------
 * Add a slider to the filter ui.
 * Add auto_replot to sum.
 * Add butterworth filter.
 * Added centring and auto_transpose to the svd_pca algorithm.
 * Keep the mva_results information when changing the signal type.
 * Added sparse_pca and mini_batch_sparse_pca to decomposition algorithms.
 * Added TV to the smoothing algorithms available in BSS.
 * Added whitening to the mdp ICA preprocessing.
 * Add explained_variance_ratio.
 * Improvements in saving/loading mva data.
 * Add option to perform ICA on the scores.
 * Add orthomax FA algorithm.
 * Add plot methods to Component and Parameter.
 * Add plot_results to Model.
 * Add possibility to export the decomposition and bss results to a folder.
 * Add Signal method `change_dtype`.
 * Add the possibility to pass extra parameters to the ICA algorithm.
 * Add the possibility to reproject the data after a decomposition.
 * Add warning when decomposing a non-float signal.
 * adds a method to get the PCs as a Signal1D object and adds smoothing to the ICA preprocessing.
 * Add the possibility to select the energy range in which to perform spike removal operations.
 * the smoothings guis now offer differentiation and line color option. Smoothing now does not require a gui.
 * Fix reverse_ic which was not reversing the scores and improve the autoreversing method.
 * Avoid cropping when is not needed.
 * Changed criteria to reverse the ICs.
 * Changed nonans default to False for plotting.
 * Change the whitening algorithm to a svd based one and add sklearn fastica algorithm.
 * Clean the ummixing info after a new decomposition.
 * Increase the chances that similar independent components will have the same indexes.
 * Make savitzky-golay smoothing work without raising figures.
 * Make plot_decomposition* plot only the number of factors/scores determined by output_dimension.
 * make the Parameter __repr__ method print its name.
 * New contrast adjustment tool.
 * New export method for Model, Component and Parameter.
 * New Model method: print_current_values.
 * New signal, spectrum_simulation.
 * New smoothing algorithm: total variance denoising.
 * Plotting the components in the same or separate windows is now configurable in the preferences.
 * Plotting the spikes is now optional.
 * Return an error message when the decomposition algorithm is not recognised.
 * Store the masks in mva_results.
 * The free parameters are now automically updated on chaning the free attribute.

Bugs fixed
----------
 * Added missing keywords to plot_pca_factors and plot_ica_factors.
 * renamed incorrectly named exportPca and exportIca functions.
 * an error was raised when calling generate_data_from_model.
 * a signal with containing nans was failing to plot.
 * attempting to use any decomposition plotting method after loading with mva_results.load was raising an error.
 * a typo was causing in error in pca when normalize_variance = True.
 * a typo was raising an error when cropping the decomposition dimension.
 * commit 5ff3798105d6 made decomposition and other methods raise an error.
 * BUG-FIXED: the decomposition centering index was wrong.
 * ensure_directory was failing for the current directory.
 * model data forced to be 3D unnecessarily.
 * non declared variable was raising an error.
 * plot naming for peak char factor plots were messed up.
 * plot_RGB was broken.
 * plot_scores_2D was using the transpose of the shape to reshape the scores.
 * remove background was raising an error when the navigation dimension was 0.
 * saving the scores was sometimes transposing the shape.
 * selecting indexes while using the learning export functions was raising an error.
 * the calibrate ui was calculating wrongly the calibration the first time that Apply was pressed.
 * the offset estimation was summing instead of averaging.
 * the plot_explained_variance_ratio was actually plotting the cumulative, renamed.
 * the signal mask in decomposition and ica was not being raveled.
 * the slice attribute was not correctly set at init in some scenarios.
 * the smoothing and calibrabrion UIs were freezing when the plots where closed before closing the UI window.
 * to_spectrum was transposing the navigation dimension.
 * variance2one was operating in the wrong axis.
 * when closing the plots of a model, the UI object was not being destroyed.
 * when plotting an image the title was not displayed.
 * when the axis size was changed (e.g. after cropping) the set_signal_dimension method was not being called.
 * when using transform the data was being centered and the resulting scores were wrong.

Syntax changes
--------------

 * in decomposition V rename to explained_variance.
 * In FixedPattern, default interpolation changed to linear.
 * Line and parabole components deleted + improvements in the docstrings.
 * pca_V = variance.
 * mva_result renamed to learning_results.
 * pca renamed to decomposition.
 * pca_v and mva_results.v renamed to scores pc renamed to factors .
   pca_build_SI renamed to get_pca_model ica_build_SI renamed to get_ica_model.
 * plot_explained_variance renamed to plot_explained_variance_ratio.
 * principal_components_analysis renamed to decomposition.
 * rename eels_simulation to eels_spectrum_simulation.
 * Rename the output parameter of svd_pca and add scores.
 * Replace plot_lev by plot_explained_variance_ratio.
 * Scores renamed to loadings.
 * slice_bool renamed to navigate to make its function more explicit.
 * smoothing renamed to pretreatment and butter added.
 * variance2one renamed to normalize_variance.
 * w renamed to unmixing matrix and fixes a bug when loading a mva_result
   in which output_dimension = None.
 * ubshells are again availabe in the interactive session.
 * Several changes to the interface.
 * The documentation was updated to reflex the last changes.
 * The microscopes.csv file was updated so it no longer contains the
   Orsay VG parameters.<|MERGE_RESOLUTION|>--- conflicted
+++ resolved
@@ -8,14 +8,10 @@
 RELEASE_next_patch (Unreleased)
 +++++++++++++++++++++++++++++++
 
-<<<<<<< HEAD
-* Drop support for numpy<1.15, in line with NEP 29 (#2616)
-=======
 * Widgets plotting improvement and add `pick_tolerance` to plot preferences (`#2615 <https://github.com/hyperspy/hyperspy/pull/2615>`_)
 * Update external links in the loading data section of the user guide (`#2627 <https://github.com/hyperspy/hyperspy/pull/2627>`_)
 * Pass keyword argument to the image IO plugins (`#2627 <https://github.com/hyperspy/hyperspy/pull/2627>`_)
->>>>>>> 5576d48f
-
+* Drop support for numpy<1.16, in line with NEP 29 and fix protochip reader for numpy 1.20 (`#2616 <https://github.com/hyperspy/hyperspy/pull/2616>`_)
 
 Changelog
 *********
