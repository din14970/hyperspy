# -*- coding: utf-8 -*-
# Copyright 2007-2011 The HyperSpy developers
#
# This file is part of  HyperSpy.
#
#  HyperSpy is free software: you can redistribute it and/or modify
# it under the terms of the GNU General Public License as published by
# the Free Software Foundation, either version 3 of the License, or
# (at your option) any later version.
#
#  HyperSpy is distributed in the hope that it will be useful,
# but WITHOUT ANY WARRANTY; without even the implied warranty of
# MERCHANTABILITY or FITNESS FOR A PARTICULAR PURPOSE.  See the
# GNU General Public License for more details.
#
# You should have received a copy of the GNU General Public License
# along with  HyperSpy.  If not, see <http://www.gnu.org/licenses/>.

from __future__ import print_function

import sys

v = sys.version_info
if v[0] != 3:
    error = "ERROR: From version 0.8.4 HyperSpy requires Python 3. " \
            "For Python 2.7 install Hyperspy 0.8.3 e.g. " \
            "$ pip install --upgrade hyperspy==0.8.3"
    print(error, file=sys.stderr)
    sys.exit(1)

from distutils.core import setup

import distutils.dir_util

import os
import subprocess
import fileinput

import hyperspy.Release as Release
# clean the build directory so we aren't mixing Windows and Linux
# installations carelessly.
if os.path.exists('build'):
    distutils.dir_util.remove_tree('build')

install_req = ['scipy',
               'ipython>=2.0',
               'matplotlib>=1.2',
               'numpy>=1.10',
               'traits>=4.5.0',
               'traitsui>=5.0',
               'natsort',
               'requests',
               'setuptools',
<<<<<<< HEAD
               'tqdm',
=======
               'scikit-image',
>>>>>>> e90cbb7f
               'sympy',
               'dill',
               'h5py']


class update_version_when_dev:

    def __enter__(self):
        self.release_version = Release.version

        # Get the hash from the git repository if available
        self.restore_version = False
        git_master_path = ".git/refs/heads/master"
        if "+dev" in self.release_version and \
                os.path.isfile(git_master_path):
            try:
                p = subprocess.Popen(["git", "describe",
                                      "--tags", "--dirty", "--always"],
                                     stdout=subprocess.PIPE)
                stdout = p.communicate()[0]
                if p.returncode != 0:
                    raise EnvironmentError
                else:
                    version = stdout[1:].strip().decode()
                    if str(self.release_version[:-4] + '-') in version:
                        version = version.replace(
                            self.release_version[:-4] + '-',
                            self.release_version[:-4] + '+git')
                    self.version = version
            except EnvironmentError:
                # Git is not available, but the .git directory exists
                # Therefore we can get just the master hash
                with open(git_master_path) as f:
                    masterhash = f.readline()
                self.version = self.release_version.replace(
                    "+dev", "+git-%s" % masterhash[:7])
            for line in fileinput.FileInput("hyperspy/Release.py",
                                            inplace=1):
                if line.startswith('version = '):
                    print("version = \"%s\"" % self.version)
                else:
                    print(line, end=' ')
            self.restore_version = True
        else:
            self.version = self.release_version
        return self.version

    def __exit__(self, type, value, traceback):
        if self.restore_version is True:
            for line in fileinput.FileInput("hyperspy/Release.py",
                                            inplace=1):
                if line.startswith('version = '):
                    print("version = \"%s\"" % self.release_version)
                else:
                    print(line, end=' ')


with update_version_when_dev() as version:
    setup(
        name="hyperspy",
        package_dir={'hyperspy': 'hyperspy'},
        version=version,
        packages=['hyperspy',
                  'hyperspy.datasets',
                  'hyperspy._components',
                  'hyperspy.datasets',
                  'hyperspy.io_plugins',
                  'hyperspy.docstrings',
                  'hyperspy.drawing',
                  'hyperspy.drawing._markers',
                  'hyperspy.drawing._widgets',
                  'hyperspy.learn',
                  'hyperspy._signals',
                  'hyperspy.gui',
                  'hyperspy.utils',
                  'hyperspy.tests',
                  'hyperspy.tests.axes',
                  'hyperspy.tests.component',
                  'hyperspy.tests.datasets',
                  'hyperspy.tests.drawing',
                  'hyperspy.tests.io',
                  'hyperspy.tests.model',
                  'hyperspy.tests.mva',
                  'hyperspy.tests.signal',
                  'hyperspy.tests.utils',
                  'hyperspy.tests.misc',
                  'hyperspy.models',
                  'hyperspy.misc',
                  'hyperspy.misc.eels',
                  'hyperspy.misc.eds',
                  'hyperspy.misc.io',
                  'hyperspy.misc.machine_learning',
                  'hyperspy.external',
                  'hyperspy.external.mpfit',
                  'hyperspy.external.astroML',
                  ],
        install_requires=install_req,
        setup_requires=[
            'setuptools'
        ],
        package_data={
            'hyperspy':
            [
                'misc/eds/example_signals/*.hdf5',
                'tests/io/blockfile_data/*.blo',
                'tests/io/dens_data/*.dens',
                'tests/io/dm_stackbuilder_plugin/test_stackbuilder_imagestack.dm3',
                'tests/io/dm3_1D_data/*.dm3',
                'tests/io/dm3_2D_data/*.dm3',
                'tests/io/dm3_3D_data/*.dm3',
                'tests/io/dm4_1D_data/*.dm4',
                'tests/io/dm4_2D_data/*.dm4',
                'tests/io/dm4_3D_data/*.dm4',
                'tests/io/FEI_new/*.emi',
                'tests/io/FEI_new/*.ser',
                'tests/io/FEI_new/*.npy',
                'tests/io/FEI_old/*.emi',
                'tests/io/FEI_old/*.ser',
                'tests/io/FEI_old/*.npy',
                'tests/io/msa_files/*.msa',
                'tests/io/hdf5_files/*.hdf5',
                'tests/io/tiff_files/*.tif',
                'tests/io/npy_files/*.npy',
                'tests/io/unf_files/*.unf',
                'tests/drawing/*.ipynb',
                'tests/signal/test_find_peaks1D_ohaver/test_find_peaks1D_ohaver.hdf5',
            ],
        },
        author=Release.authors['all'][0],
        author_email=Release.authors['all'][1],
        maintainer='Francisco de la Peña',
        maintainer_email='fjd29@cam.ac.uk',
        description=Release.description,
        long_description=open('README.rst').read(),
        license=Release.license,
        platforms=Release.platforms,
        url=Release.url,
        keywords=Release.keywords,
        classifiers=[
            "Programming Language :: Python :: 3",
            "Development Status :: 4 - Beta",
            "Environment :: Console",
            "Intended Audience :: Science/Research",
            "License :: OSI Approved :: GNU General Public License v3 (GPLv3)",
            "Natural Language :: English",
            "Operating System :: OS Independent",
            "Topic :: Scientific/Engineering",
            "Topic :: Scientific/Engineering :: Physics",
        ],
    )<|MERGE_RESOLUTION|>--- conflicted
+++ resolved
@@ -51,11 +51,8 @@
                'natsort',
                'requests',
                'setuptools',
-<<<<<<< HEAD
+               'scikit-image',
                'tqdm',
-=======
-               'scikit-image',
->>>>>>> e90cbb7f
                'sympy',
                'dill',
                'h5py']
