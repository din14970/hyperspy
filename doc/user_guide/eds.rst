--- conflicted
+++ resolved
@@ -526,10 +526,7 @@
 
 Zeta-factors should be provided in units of kg/m^2. The method is described further in [Watanabe1996]_ and [Watanabe2006]_ .
 Cross sections should be provided in units of barns (b). Further details on the cross section method can be found in [MacArthur2016]_ .
-<<<<<<< HEAD
-=======
 Conversion between zeta-factors and cross sections is possible using :py:meth:~._misc.eds.util.edx_cross_section_to_zeta or :py:meth:~._misc.eds.util.zeta_to_edx_cross_section .
->>>>>>> e5057ab1
 
 Using the Cliff-Lorimer method as an example, quantification can be carried out as follows:
 
