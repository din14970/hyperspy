--- conflicted
+++ resolved
@@ -219,11 +219,7 @@
 
 .. code-block:: python
 
-<<<<<<< HEAD
     >>> s = hs.datasets.example_signals.EDS_TEM_Spectrum()
-=======
-    >>> s = hs.utils.example_signals.EDS_TEM_Spectrum()
->>>>>>> 891ae85e
     >>> s.add_lines()
     >>> s.metadata.Sample.thickness = 100
     >>> s.metadata.Sample
@@ -247,11 +243,7 @@
 
 .. code-block:: python
 
-<<<<<<< HEAD
     >>> s = hs.datasets.example_signals.EDS_TEM_Spectrum()
-=======
-    >>> s = hs.utils.example_signals.EDS_TEM_Spectrum()
->>>>>>> 891ae85e
     >>> s.set_elements(['Fe', 'Pt'])
     >>> s.add_elements(['Cu'])
     >>> s.metadata.Sample
@@ -267,11 +259,7 @@
 
 .. code-block:: python
 
-<<<<<<< HEAD
     >>> s = hs.datasets.example_signals.EDS_TEM_Spectrum()
-=======
-    >>> s = hs.utils.example_signals.EDS_TEM_Spectrum()
->>>>>>> 891ae85e
     >>> s.set_elements(['Fe', 'Pt'])
     >>> s.set_lines(['Fe_Ka', 'Pt_La'])
     >>> s.add_lines(['Fe_La'])
@@ -285,11 +273,7 @@
 
 .. code-block:: python
 
-<<<<<<< HEAD
     >>> s = hs.datasets.example_signals.EDS_SEM_Spectrum()
-=======
-    >>> s = hs.utils.example_signals.EDS_SEM_Spectrum()
->>>>>>> 891ae85e
     >>> s.set_elements(['Al', 'Cu', 'Mn'])
     >>> s.set_microscope_parameters(beam_energy=30)
     >>> s.add_lines()
@@ -310,11 +294,7 @@
 
 .. code-block:: python
 
-<<<<<<< HEAD
     >>> s = hs.datasets.example_signals.EDS_SEM_Spectrum()
-=======
-    >>> s = hs.utils.example_signals.EDS_SEM_Spectrum()
->>>>>>> 891ae85e
     >>> s.set_elements(['Mn'])
     >>> s.set_microscope_parameters(beam_energy=5)
     >>> s.add_lines(['Mn_Ka'])
@@ -328,7 +308,6 @@
 
 .. code-block:: python
 
-<<<<<<< HEAD
     >>> hs.material.elements.Fe.General_properties
     ├── Z = 26
     ├── atomic_weight = 55.845
@@ -336,15 +315,6 @@
     >>> hs.material.elements.Fe.Physical_properties
     └── density (g/cm^3) = 7.874
     >>> hs.material.elements.Fe.Atomic_properties.Xray_lines
-=======
-    >>> hs.utils.material.elements.Fe.General_properties
-    ├── Z = 26
-    ├── atomic_weight = 55.845
-    └── name = iron
-    >>> hs.utils.material.elements.Fe.Physical_properties
-    └── density (g/cm^3) = 7.874
-    >>> hs.utils.material.elements.Fe.Atomic_properties.Xray_lines
->>>>>>> 891ae85e
     ├── Ka
     │   ├── energy (keV) = 6.404
     │   └── weight = 1.0
@@ -374,11 +344,7 @@
 
 .. code-block:: python
 
-<<<<<<< HEAD
     >>> s = hs.datasets.example_signals.EDS_SEM_Spectrum()
-=======
-    >>> s = hs.utils.example_signals.EDS_SEM_Spectrum()
->>>>>>> 891ae85e
     >>> s.plot()
 
 .. figure::  images/EDS_plot_spectrum.png
@@ -406,11 +372,7 @@
 
 .. code-block:: python
 
-<<<<<<< HEAD
     >>> s = hs.datasets.example_signals.EDS_SEM_Spectrum()
-=======
-    >>> s = hs.utils.example_signals.EDS_SEM_Spectrum()
->>>>>>> 891ae85e
     >>> s.add_elements(['C','Mn','Cu','Al','Zr'])
     >>> s.plot(True)
 
@@ -422,11 +384,7 @@
    
 .. code-block:: python
 
-<<<<<<< HEAD
     >>> s = hs.datasets.example_signals.EDS_SEM_Spectrum()
-=======
-    >>> s = hs.utils.example_signals.EDS_SEM_Spectrum()
->>>>>>> 891ae85e
     >>> s.add_elements(['C','Mn','Cu','Al','Zr'])
     >>> s.plot(True, only_lines=['Ka','b'])
 
@@ -483,11 +441,7 @@
 
 .. code-block:: python
 
-<<<<<<< HEAD
     >>> s = hs.datasets.example_signals.EDS_TEM_Spectrum()[5.:13.]
-=======
-    >>> s = hs.utils.example_signals.EDS_TEM_Spectrum()[5.:13.]
->>>>>>> 891ae85e
     >>> s.add_lines()
     >>> s.plot(integration_windows='auto')
 
@@ -506,11 +460,7 @@
 
 .. code-block:: python
 
-<<<<<<< HEAD
     >>> s = hs.datasets.example_signals.EDS_TEM_Spectrum()[5.:13.]
-=======
-    >>> s = hs.utils.example_signals.EDS_TEM_Spectrum()[5.:13.]
->>>>>>> 891ae85e
     >>> s.add_lines()
     >>> bw = s.estimate_background_windows(line_width=[5.0, 2.0])
     >>> s.plot(background_windows=bw)
@@ -533,11 +483,7 @@
 
 .. code-block:: python
 
-<<<<<<< HEAD
     >>> s = hs.datasets.example_signals.EDS_TEM_Spectrum()
-=======
-    >>> s = hs.utils.example_signals.EDS_TEM_Spectrum()
->>>>>>> 891ae85e
     >>> s.add_lines()
     >>> kfactors = [1.450226, 5.075602] #For Fe Ka and Pt La
     >>> bw = s.estimate_background_windows(line_width=[5.0, 2.0])
@@ -561,9 +507,5 @@
 .. code-block:: python
 
     >>> # With weight_percent from before	
-<<<<<<< HEAD
     >>> atomic_percent = hs.material.weight_to_atomic(weight_percent)
-=======
-    >>> atomic_percent = hs.utils.material.weight_to_atomic(weight_percent)
->>>>>>> 891ae85e
-
+
