--- conflicted
+++ resolved
@@ -132,15 +132,11 @@
     f = open(filename, 'rb')
     std_header = np.fromfile(f, dtype = get_std_dtype_list(endianess), 
     count = 1)
-<<<<<<< HEAD
     fei_header = None
-=======
-    
     scales=np.ones(3)
     units_list=np.array(['undefined']*3)
     names=['x','y','z']
 
->>>>>>> c59ed0d5
     if std_header['NEXT'] / 1024 == 128:
         print "It seems to contain an extended FEI header"
         fei_header = np.fromfile(f, dtype = get_fei_dtype_list(endianess), 
