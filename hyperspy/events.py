import inspect
import warnings
import collections
from contextlib import contextmanager
from functools import wraps
import re


class Events(object):

    """
    Events container.

    All available events are attributes of this class.

    """

    def __init__(self):
        self._events = {}

    @contextmanager
    def suppress(self):
        """
        Use this function with a 'with' statement to temporarily suppress
        all callbacks of all events in the container. When the 'with' lock
        completes, the old suppression values will be restored.

        Example usage
        -------------
        >>> with obj.events.suppress():
        ...     # Any events triggered by assignments are prevented:
        ...     obj.val_a = a
        ...     obj.val_b = b
        >>> # Trigger one event instead:
        >>> obj.events.values_changed.trigger()

        See also
        --------
        Event.suppress
        Event.suppress_callback
        """

        old = {}

        try:
            for e in self._events.itervalues():
                old[e] = e._suppress
                e._suppress = True
            yield
        finally:
            for e, oldval in old.iteritems():
                e._suppress = oldval

    def _update_doc(self):
        """
        Updates the doc to reflect the events that are contained
        """
        new_doc = self.__class__.__doc__
        new_doc += '\n\tEvents:\n\t-------\n'
        for name, e in self._events.iteritems():
            edoc = inspect.getdoc(e) or ''
            doclines = edoc.splitlines()
            e_short = doclines[0] if len(doclines) > 0 else edoc
            new_doc += '\t%s :\n\t\t%s\n' % (name, e_short)
        new_doc = new_doc.replace('\t', '    ')
        self.__doc__ = new_doc

    def __setattr__(self, name, value):
        """
        Magic to enable having `Event`s as attributes, and keeping them
        separate from other attributes.

        If it's an `Event`, store it in self._events, otherwise set attribute
        in normal way.
        """
        if isinstance(value, Event):
            self._events[name] = value
            self._update_doc()
        else:
            super(Events, self).__setattr__(name, value)

    def __getattr__(self, name):
        """
        Magic to enable having `Event`s as attributes, and keeping them
        separate from other attributes.

        Returns Event attribute `name` (__getattr__ is only called if attribute
        could not be found in the normal way).
        """
        return self._events[name]

    def __delattr__(self, name):
        """
        Magic to enable having `Event`s as attributes, and keeping them
        separate from other attributes.

        Deletes attribute from self._events if present, otherwise delete
        attribute in normal way.
        """
        if name in self._events:
            del self._events[name]
            self._update_doc()
        else:
            super(Events, self).__delattr__(name)

    def __dir__(self):
        """
        Magic to enable having `Event`s as attributes, and keeping them
        separate from other attributes.

        Makes sure tab-completion works in IPython etc.
        """
        d = dir(type(self))
        d.extend(self.__dict__.iterkeys())
        d.extend(self._events.iterkeys())
        return sorted(set(d))

    def __iter__(self):
        """
        Allows iteration of all events in the container
        """
        return self._events.itervalues()

    def __repr__(self):
        text = "<hyperspy.events.Events: " + repr(self._events) + ">"
        return text.encode('utf8')


class Event(object):

    def __init__(self, doc='', arguments=None):
        """
        Create an Event object.

        Arguments:
        ----------
            doc : str
                Optional docstring for the new Event.
            arguments : iterable
                Pass to define the arguments of the trigger() function. Each
                element must either be an argument name, or a tuple containing
                the argument name and the argument's default value.

        Example usage:
        --------------
            >>> Event()
            <hyperspy.events.Event: {}
            >>> Event(doc="This event has a docstring!").__doc__
            'This event has a docstring!'
            >>> e1 = Event()
            >>> e2 = Event(arguments=('arg1', ('arg2', None)))
            >>> e1.trigger(arg1=12, arg2=43, arg3='str', arg4=4.3)  # Can trigger with whatever
            >>> e2.trigger(arg1=11, arg2=22, arg3=3.4)
            TypeError: trigger() takes at most 3 arguments (4 given)
        """
        self.__doc__ = doc
        self._arguments = tuple(arguments) if arguments else None
        self._connected_all = set()
        self._connected_some = {}
        self._connected_map = {}
        self._suppress = False
        self._suppressed_callbacks = set()

        if arguments:
            self._trigger_maker(arguments)

    @property
    def arguments(self):
        return self._arguments

    # Regex for confirming valid python identifier
    _re_arg_name = re.compile("[a-zA-Z_][a-zA-Z0-9_]*")

    def _trigger_maker(self, arguments):
        """
        Dynamically creates a function with a signature equal to `arguments`.

        Ensures that trigger can only be called with the correct arguments
        """
        orig_f = self.trigger
        # Validate code for exec!
        defaults = []
        for arg in arguments:
            if isinstance(arg, (tuple, list)):
                defaults.append(arg[1])
                arg = arg[0]
            elif len(defaults) > 0:
                raise SyntaxError(
                    "non-default argument follows default argument")
            m = self._re_arg_name.match(arg)
            if m is None or m.end() != len(arg):
                raise ValueError("Argument name invalid: %s" % arg)
        arguments = [a[0] if isinstance(a, (tuple, list))
                     else a for a in arguments]
        # Create the dynamic code:
        arglist = ', '.join(arguments)
        arg_pass = ', '.join([a + '=' + a for a in arguments])
        wrap_code = u"""
        @wraps(f)
        def trigger(self, %s):
            return f(%s)
        """ % (arglist, arg_pass)
        wrap_code = wrap_code.replace("        ", "")      # Remove indentation
        # Execute dynamic code:
        gl = dict(globals())
        gl.update(locals())
        gl.update({'f': orig_f})    # Make sure it keeps the original!
        exec(wrap_code, gl, locals())
        new_f = trigger
        # Replace the trigger function with the new one
        if defaults:
            new_f.func_defaults = tuple(defaults)
        new_f = new_f.__get__(self, self.__class__)     # Bind method to self
        self.trigger = new_f

    @contextmanager
    def suppress(self):
        """
        Use this function with a 'with' statement to temporarily suppress
        all events in the container. When the 'with' lock completes, the old
        suppression values will be restored.

        Example usage
        -------------
        >>> with obj.events.myevent.suppress():
        ...     # These would normally both trigger myevent:
        ...     obj.val_a = a
        ...     obj.val_b = b
        >>> # Trigger manually once:
        >>> obj.events.myevent.trigger()

        See also
        --------
        suppress_callback
        Events.suppress
        """
        old = self._suppress
        self._suppress = True
        try:
            yield
        finally:
            self._suppress = old

    @contextmanager
    def suppress_callback(self, function):
        """
        Use this function with a 'with' statement to temporarily suppress
        a single callback from being called. All other connected callbacks
        will trigger. When the 'with' lock completes, the old suppression value
        will be restored.

        Example usage
        -------------

        >>> with obj.events.myevent.suppress_callback(f):
        ...     # Events will trigger as normal, but `f` will not be called
        ...     obj.val_a = a
        ...     obj.val_b = b
        >>> # Here, `f` will be called as before:
        >>> obj.events.myevent.trigger()

        See also
        --------
        suppress
        Events.suppress
        """
        was_suppressed = function in self._suppressed_callbacks
        if not was_suppressed:
            self._suppressed_callbacks.add(function)
        try:
            yield
        finally:
            if not was_suppressed:
                self._suppressed_callbacks.discard(function)

    @property
    def connected(self):
        """ Connected functions.
        """
        ret = set()
        ret.update(self._connected_all)
        ret.update(self._connected_some.keys())
        ret.update(self._connected_map.keys())
        return ret

    def connect(self, function, kwargs='all'):
        """
        Connects a function to the event.
        Arguments:
        ----------
        function : callable
            The function to call when the event triggers.
        kwargs : {tuple or list, dictionary, 'all', 'auto'}, default "all"
            If "all", all the trigger keyword arguments are passed to the
            function. If a list or tuple of strings, only those keyword
            arguments that are in the tuple or list are passed. If empty,
            no keyword argument is passed. If dictionary, the keyword arguments
            of trigger are mapped as indicated in the dictionary. For example,
            {"a" : "b"} maps the trigger argument "a" to the function argument
            "b".

        See also
        --------
        disconnect

        """
        if not callable(function):
            raise TypeError("Only callables can be registered")
        if function in self.connected:
            raise ValueError("Function %s already connected to this event." %
                             function)
        if kwargs == 'auto':
            spec = inspect.getargspec(function)
            if spec.varargs and not spec.keywords:
                raise NotImplementedError("Connecting to variable argument "
                                          "functions is not supported in auto "
                                          "connection mode.")
            elif spec.keywords:
                kwargs = 'all'
            elif spec.args is None:
                kwargs = []
            else:
                kwargs = spec.args
        if kwargs == "all":
            self._connected_all.add(function)
        elif isinstance(kwargs, dict):
            self._connected_map[function] = kwargs
        elif isinstance(kwargs, (tuple, list)):
            self._connected_some[function] = tuple(kwargs)
        else:
            raise ValueError("Invalid value passed to kwargs.")

    def disconnect(self, function):
        """
        Disconnects a function from the event. The passed function will be
        disconnected irregardless of which 'nargs' argument was passed to
        connect().

        If you only need to temporarily prevent a function from being called,
        single callback suppression is supported by the `suppress_callback`
        context manager.
        Parameters
        ----------
        function: function
        return_connection_kwargs: Bool, default False
            If True, returns the kwargs that would reconnect the function as
            it was.

        See also
        --------
        connect
        suppress_callback
        """
        if function in self._connected_all:
            self._connected_all.remove(function)
        elif function in self._connected_some:
            self._connected_some.pop(function)
        elif function in self._connected_map:
<<<<<<< HEAD
            self._connected_some.pop(function)
=======
            kwargs = self._connected_map.pop(function)
>>>>>>> eb007147
        else:
            raise ValueError("The %s function is not connected." % function)

    def trigger(self, **kwargs):
        """
        Triggers the event. If the event is suppressed, this does nothing.
        Otherwise it calls all the connected functions with the arguments as
        specified when connected.

        See also
        --------
        suppress
        suppress_callback
        Events.suppress
        """
        if self._suppress:
            return
        # Loop on copy to deal with callbacks which change connections
        for function in self._connected_all.difference(
                self._suppressed_callbacks):
            function(**kwargs)
        for function, kwsl in self._connected_some.iteritems():
            if function not in self._suppressed_callbacks:
                function(**{kw: kwargs.get(kw, None) for kw in kwsl})
        for function, kwsd in self._connected_map.iteritems():
            if function not in self._suppressed_callbacks:
                function(**{kwf: kwargs[kwt] for kwt, kwf in kwsd.iteritems()})

    def __deepcopy__(self, memo):
        dc = type(self)()
        memo[id(self)] = dc
        return dc

    def __repr__(self):
        text = "<hyperspy.events.Event: " + repr(self.connected) + ">"
        return text.encode('utf8')


class EventSupressor(object):

    """
    Object to enforce a variety of suppression types simultaneously

    Targets to be suppressed can be added by the function `add()`, or given
    in the constructor. Valid targets are:
     - `Event`: The entire Event will be suppressed
     - `Events`: All events in th container will be suppressed
     - (Event, callback): The callback will be suppressed in Event
     - (Events, callback): The callback will be suppressed in each event in
         Events where it is connected.
     - Any iterable collection of the above target types

    Example usage
    -------------
    >>> es = EventSupressor((event1, callback1), (event1, callback2))
    >>> es.add(event2, callback2)
    >>> es.add(event3)
    >>> es.add(events_container1)
    >>> es.add(events_container2, callback1)
    >>> es.add(event4, (events_container3, callback2))
    >>>
    >>> with es.supress():
    ...     do_something()
    """

    def __init__(self, *to_suppress):
        self._cms = []
        if len(to_suppress) > 0:
            self.add(*to_suppress)

    def _add_single(self, target):
        # Identify and initializes the CM, but doesn't enter it
        if self._is_tuple_target(target):
            if isinstance(target[0], Event):
                cm = target[0].suppress_callback(target[1])
                self._cms.append(cm)
            else:
                # Don't check for function presence in event now:
                # suppress_callback does this when entering
                for e in target[0]:
                    self._cms.append(e.suppress_callback(target[1]))
        else:
            cm = target.suppress()
            self._cms.append(cm)

    def _is_tuple_target(self, candidate):
        v = (isinstance(candidate, collections.Iterable) and
             len(candidate) == 2 and
             isinstance(candidate[0], (Event, Events)) and
             callable(candidate[1]))
        return v

    def _is_target(self, candidate):
        v = (isinstance(candidate, (Event, Events)) or
             self._is_tuple_target(candidate))
        return v

    def add(self, *to_suppress):
        """
        Add one or more targets to be suppressed

        Valid targets are:
         - `Event`: The entire Event will be suppressed
         - `Events`: All events in the container will be suppressed
         - (Event, callback): The callback will be suppressed in Event
         - (Events, callback): The callback will be suppressed in each event
           in Events where it is connected.
         - Any iterable collection of the above target types
        """
        # Remove useless layers of iterables:
        while (isinstance(to_suppress, collections.Iterable) and
                len(to_suppress) == 1):
            to_suppress = to_suppress[0]
        # If single target passed, add directly:
        if self._is_target(to_suppress):
            self._add_single(to_suppress)
        elif isinstance(to_suppress, collections.Iterable):
            if len(to_suppress) == 0:
                raise ValueError("No viable suppression targets added!")
            for t in to_suppress:
                if self._is_target(t):
                    self._add_single(t)
        else:
            raise ValueError("No viable suppression targets added!")

    @contextmanager
    def suppress(self):
        """
        Use this function with a 'with' statement to temporarily suppress
        all events added. When the 'with' lock completes, the old suppression
        values will be restored.

        See also
        --------
        Events.suppress
        Event.suppress
        Event.suppress_callback
        """
        # We don't suppress any exceptions, so we can use simple CM management:
        cms = []
        try:
            for cm in self._cms:
                cm.__enter__()
                cms.append(cm)                  # Only add entered CMs to list
            yield
        finally:
            # Completed succefully or exception occured, unwind all
            for cm in reversed(cms):
                # We don't use exception info, so simply pass blanks
                cm.__exit__(None, None, None)<|MERGE_RESOLUTION|>--- conflicted
+++ resolved
@@ -356,11 +356,7 @@
         elif function in self._connected_some:
             self._connected_some.pop(function)
         elif function in self._connected_map:
-<<<<<<< HEAD
-            self._connected_some.pop(function)
-=======
-            kwargs = self._connected_map.pop(function)
->>>>>>> eb007147
+            self._connected_map.pop(function)
         else:
             raise ValueError("The %s function is not connected." % function)
 
