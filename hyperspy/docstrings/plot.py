--- conflicted
+++ resolved
@@ -5,72 +5,10 @@
 
 
 BASE_PLOT_DOCSTRING_PARAMETERS = \
-<<<<<<< HEAD
     """navigator : str, None, or :py:class:`~hyperspy.signal.BaseSignal` (or subclass)
         Allowed string values are ``'auto'``, ``'slider'``, and ``'spectrum'``.
 
         If ``'auto'``:
-
-            - If `navigation_dimension` > 0, a navigator is
-              provided to explore the data.
-            - If `navigation_dimension` is 1 and the signal is an image
-              the navigator is a sum spectrum obtained by integrating
-              over the signal axes (the image).
-            - If `navigation_dimension` is 1 and the signal is a spectrum
-              the navigator is an image obtained by stacking all the
-              spectra in the dataset horizontally.
-            - If `navigation_dimension` is > 1, the navigator is a sum
-              image obtained by integrating the data over the signal axes.
-            - Additionally, if `navigation_dimension` > 2, a window
-              with one slider per axis is raised to navigate the data.
-            - For example, if the dataset consists of 3 navigation axes `X`,
-              `Y`, `Z` and one signal axis, `E`, the default navigator will
-              be an image obtained by integrating the data over `E` at the
-              current `Z` index and a window with sliders for the `X`, `Y`,
-              and `Z` axes will be raised. Notice that changing the `Z`-axis
-              index changes the navigator in this case.
-
-        If ``'slider'``:
-
-            - If `navigation dimension` > 0 a window with one slider per
-              axis is raised to navigate the data.
-
-        If ``'spectrum'``:
-
-            - If `navigation_dimension` > 0 the navigator is always a
-              spectrum obtained by integrating the data over all other axes.
-
-        If ``None``, no navigator will be provided.
-
-        Alternatively a :py:class:`~hyperspy.signal.BaseSignal` (or subclass)
-        instance can be provided. The `signal_dimension` must be 1 (for a
-        spectrum navigator) or 2 (for a image navigator) and
-        `navigation_shape` must be 0 (for a static navigator) or
-        `navigation_shape` + `signal_shape` must be equal to the
-        `navigator_shape` of the current object (for a dynamic navigator).
-        If the signal `dtype` is RGB or RGBA this parameter has no effect and
-        the value is always set to ``'slider'``.
-    axes_manager : None or :py:class:`~hyperspy.axes.AxesManager`
-        If None, the signal's `axes_manager` attribute is used.
-    plot_markers : bool, default True
-        Plot markers added using s.add_marker(marker, permanent=True).
-        Note, a large number of markers might lead to very slow plotting.
-    norm : str or :py:class:`matplotlib.colors.Normalize`
-        The function used to normalize the data prior to plotting.
-        Allowable strings are: ``'auto'``, ``'linear'``, or ``'log'``
-        (default value is ``'auto'``).
-        If ``'auto'``, intensity is plotted on a linear scale except when
-        the Signal's `power_spectrum` is ``True``, which can be used only for
-        compatible signals.
-        Alternatively, for a :py:class:`~hyperspy._signals.signal2d.Signal2D`
-        object, an instance of the :py:class:`~matplotlib.colors.Normalize`
-        class can be used to customize the normalization function.
-    """
-=======
-"""navigator : str, None, or :py:class:`~hyperspy.signal.BaseSignal` (or subclass)
-            Allowed string values are ``'auto'``, ``'slider'``, and ``'spectrum'``.
-
-            If ``'auto'``:
 
                 - If `navigation_dimension` > 0, a navigator is
                   provided to explore the data.
@@ -117,21 +55,20 @@
             Plot markers added using s.add_marker(marker, permanent=True).
             Note, a large number of markers might lead to very slow plotting.
         """
->>>>>>> 8685492b
 
 
 BASE_PLOT_DOCSTRING = \
-        """Plot the signal at the current coordinates.
+    """Plot the signal at the current coordinates.
 
-        For multidimensional datasets an optional figure,
-        the "navigator", with a cursor to navigate that data is
-        raised. In any case it is possible to navigate the data using
-        the sliders. Currently only signals with signal_dimension equal to
-        0, 1 and 2 can be plotted.
+    For multidimensional datasets an optional figure,
+    the "navigator", with a cursor to navigate that data is
+    raised. In any case it is possible to navigate the data using
+    the sliders. Currently only signals with signal_dimension equal to
+    0, 1 and 2 can be plotted.
 
-        Parameters
-        ----------
-        %s""" % BASE_PLOT_DOCSTRING_PARAMETERS
+    Parameters
+    ----------
+    %s""" % BASE_PLOT_DOCSTRING_PARAMETERS
 
 PLOT1D_DOCSTRING = \
 """norm : str, optional
@@ -143,7 +80,7 @@
         """
 
 PLOT2D_DOCSTRING = \
-"""colorbar : bool, optional
+    """colorbar : bool, optional
             If true, a colorbar is plotted for non-RGB images.
         scalebar : bool, optional
             If True and the units and scale of the x and y axes are the same a
@@ -154,13 +91,13 @@
             If True, plot the axes ticks. If None axes_ticks are only
             plotted when the scale bar is not plotted. If False the axes ticks
             are never plotted.
-        saturated_pixels: scalar, optional
+        saturated_pixels: scalar
             The percentage of pixels that are left out of the bounds.
             For example, the low and high bounds of a value of 1 are the 0.5%
             and 99.5% percentiles. It must be in the [0, 100] range.
             If None (default value), the value from the preferences is used.
         vmin, vmax : scalar, optional
-            `vmin` and `vmax` are used to normalize the intensity scale.
+            `vmin` and `vmax` are used to normalize luminance data.
         no_nans : bool, optional
             If True, set nans to zero for plotting.
         centre_colormap : {"auto", True, False}
@@ -170,46 +107,16 @@
         min_aspect : float
             Set the minimum aspect ratio of the image and the figure. To
             keep the image in the aspect limit the pixels are made
-            rectangular.
-        gamma : float
-            Value used for the gamma adjustement and not compatible norm='log'.
-            See :py:class:`matplotlib.colors.PowerNorm` for more information.
-            Default is 1.0 (linear scale).
-        norm : str or :py:class:`matplotlib.colors.Normalize` 
-            The function used to normalize the data prior to plotting.
-            Allowable strings are: ``'auto'``, ``'linear'``, ``'log'``, or 
-            ``'symlog'``. (default value is ``'auto'``).
-            If ``'auto'``, intensity is plotted on a linear scale except when
-            ``power_spectrum=True`` (only for complex signals).
-            With ``log``, negative values will be masked and cmap will be set 
-            to Reds. ``symlog`` can be used to plot negative value on a log 
-            scale and the colormap will be set to RdBu_r; see 
-            :py:class:`matplotlib.colors.SymLogNorm` 
-            for more information. 
-            Alternatively, for a :py:class:`~hyperspy._signals.signal2d.Signal2D` 
-            object, an instance of the :py:class:`matplotlib.colors.Normalize` 
-            class can be used to customize the normalization function.
-        linthresh : float, optional
-            Only used with norm='symlog': Range of value
-            closed to zero, which are linearly extrapolated.
-            See the :py:class:`matplotlib.colors.SymLogNorm` for more information.
-            Default is 0.01.
-        linscale : float, optional
-            Only used with norm='symlog': Number of decades to use for each 
-            half of the linear range.
-            See the :py:class:`matplotlib.colors.SymLogNorm` for more information.
-            Default is 0.1.
-        """
+            rectangular."""
 
 
 COMPLEX_DOCSTRING = \
-"""power_spectrum : bool, default is False.
+    """power_spectrum : bool, default is False.
             If True, plot the power spectrum instead of the actual signal, if
             False, plot the real and imaginary parts of the complex signal.
         representation : {'cartesian' or 'polar'}
-            Determines if the real and imaginary part of the complex data is 
-            plotted ('cartesian', default), or if the amplitude and phase 
-            should be used ('polar').
+            Determines if the real and imaginary part of the complex data is plotted ('cartesian',
+            default), or if the amplitude and phase should be used ('polar').
         same_axes : bool, default True
             If True (default) plot the real and
             imaginary parts (or amplitude and phase) in the same figure if
@@ -221,15 +128,7 @@
 
 
 KWARGS_DOCSTRING = \
-<<<<<<< HEAD
     """**kwargs
-            Only for :py:class:`~hyperspy._signals.signal2d.Signal2D`:
-            additional (optional) keyword arguments for
-            :py:func:`matplotlib.pyplot.imshow`."""
-=======
-"""**kwargs
             Only for :py:class:`~hyperspy._signals.signal2d.Signal2D`: 
             additional (optional) keyword arguments for 
-            :py:func:`matplotlib.pyplot.imshow`.
-        """
->>>>>>> 8685492b
+            :py:func:`matplotlib.pyplot.imshow`."""