# -*- coding: utf-8 -*-
# Copyright 2007-2016 The HyperSpy developers
#
# This file is part of  HyperSpy.
#
#  HyperSpy is free software: you can redistribute it and/or modify
# it under the terms of the GNU General Public License as published by
# the Free Software Foundation, either version 3 of the License, or
# (at your option) any later version.
#
#  HyperSpy is distributed in the hope that it will be useful,
# but WITHOUT ANY WARRANTY; without even the implied warranty of
# MERCHANTABILITY or FITNESS FOR A PARTICULAR PURPOSE.  See the
# GNU General Public License for more details.
#
# You should have received a copy of the GNU General Public License
# along with  HyperSpy.  If not, see <http://www.gnu.org/licenses/>.

from hyperspy._components.expression import Expression


class RC(Expression):

    r"""
    RC function component (based on the time-domain capacitor voltage response 
    of an RC-circuit)

    .. math::

        f(x) = V_\mathrm{0} + V_\mathrm{max} \left[1 - \mathrm{exp}\left(
            -\frac{x}{\tau}\right)\right]

<<<<<<< HEAD
    +-----------------------+-----------+
    | Parameter             | Attribute |
    +-----------------------+-----------+
    +-----------------------+-----------+
    | :math:`V_\mathrm{0}`  |  V0       |
    +-----------------------+-----------+
    | :math:`V_\mathrm{max}`|  Vmax     |
    +-----------------------+-----------+
    | :math:`\tau`          |  tau      |
    +-----------------------+-----------+
=======
    ====================== =============
    Variable                Parameter 
    ====================== =============
    :math:`V_\mathrm{max}`  Vmax 
    :math:`V_\mathrm{0}`    V0 
    :math:`\tau`            tau 
    ====================== =============
>>>>>>> fe5a038c


    Parameters
    -----------
<<<<<<< HEAD
    V0 : float
        vertical offset
    Vmax : float
        maximum voltage, asymptote of the function for 
        :math:`\mathrm{lim}_{x\to\infty}`
=======
    Vmax : float
        maximum voltage, asymptote of the function for 
        :math:`\mathrm{lim}_{x\to\infty}`
    V0 : float
        vertical offset
>>>>>>> fe5a038c
    tau : float
        tau=RC is the RC circuit time constant (voltage rise time)
    **kwargs
        Extra keyword arguments are passed to the ``Expression`` component.

    """

    def __init__(self, Vmax=1., V0=0., tau=1., module="numexpr", **kwargs):
        super(RC, self).__init__(
            expression="V0 + Vmax * (1 - exp(-x / tau))",
            name="RC",
            Vmax=Vmax,
            V0=V0,
            tau=tau,
            module=module,
            autodoc=False,
            **kwargs,
        )

        self.isbackground = False<|MERGE_RESOLUTION|>--- conflicted
+++ resolved
@@ -30,18 +30,6 @@
         f(x) = V_\mathrm{0} + V_\mathrm{max} \left[1 - \mathrm{exp}\left(
             -\frac{x}{\tau}\right)\right]
 
-<<<<<<< HEAD
-    +-----------------------+-----------+
-    | Parameter             | Attribute |
-    +-----------------------+-----------+
-    +-----------------------+-----------+
-    | :math:`V_\mathrm{0}`  |  V0       |
-    +-----------------------+-----------+
-    | :math:`V_\mathrm{max}`|  Vmax     |
-    +-----------------------+-----------+
-    | :math:`\tau`          |  tau      |
-    +-----------------------+-----------+
-=======
     ====================== =============
     Variable                Parameter 
     ====================== =============
@@ -49,24 +37,15 @@
     :math:`V_\mathrm{0}`    V0 
     :math:`\tau`            tau 
     ====================== =============
->>>>>>> fe5a038c
 
 
     Parameters
     -----------
-<<<<<<< HEAD
-    V0 : float
-        vertical offset
-    Vmax : float
-        maximum voltage, asymptote of the function for 
-        :math:`\mathrm{lim}_{x\to\infty}`
-=======
     Vmax : float
         maximum voltage, asymptote of the function for 
         :math:`\mathrm{lim}_{x\to\infty}`
     V0 : float
         vertical offset
->>>>>>> fe5a038c
     tau : float
         tau=RC is the RC circuit time constant (voltage rise time)
     **kwargs
