# -*- coding: utf-8 -*-
# Copyright 2007-2011 The Hyperspy developers
#
# This file is part of  Hyperspy.
#
#  Hyperspy is free software: you can redistribute it and/or modify
# it under the terms of the GNU General Public License as published by
# the Free Software Foundation, either version 3 of the License, or
# (at your option) any later version.
#
#  Hyperspy is distributed in the hope that it will be useful,
# but WITHOUT ANY WARRANTY; without even the implied warranty of
# MERCHANTABILITY or FITNESS FOR A PARTICULAR PURPOSE.  See the
# GNU General Public License for more details.
#
# You should have received a copy of the GNU General Public License
# along with  Hyperspy.  If not, see <http://www.gnu.org/licenses/>.

import copy
import os.path
import warnings
import math

import numpy as np
import numpy.ma as ma
import scipy.interpolate
import scipy as sp
from matplotlib import pyplot as plt

from hyperspy import messages
from hyperspy.axes import AxesManager
from hyperspy import io
from hyperspy.drawing import mpl_hie, mpl_hse, mpl_he
from hyperspy.learn.mva import MVA, LearningResults
import hyperspy.misc.utils
from hyperspy.misc.utils import DictionaryBrowser
from hyperspy.drawing import signal as sigdraw
from hyperspy.decorators import auto_replot
from hyperspy.defaults_parser import preferences
from hyperspy.misc.io.tools import ensure_directory
from hyperspy.misc.progressbar import progressbar
from hyperspy.gui.tools import (
    SpectrumCalibration,
    SmoothingSavitzkyGolay,
    SmoothingLowess,
    SmoothingTV,
    ButterworthFilter)
from hyperspy.gui.egerton_quantification import BackgroundRemoval
from hyperspy.decorators import only_interactive
from hyperspy.decorators import interactive_range_selector
from scipy.ndimage.filters import gaussian_filter1d
from hyperspy.misc.spectrum_tools import find_peaks_ohaver
from hyperspy.misc.image_tools import (shift_image, estimate_image_shift)
from hyperspy.misc.math_tools import symmetrize, antisymmetrize
from hyperspy.exceptions import SignalDimensionError, DataDimensionError
from hyperspy.misc import array_tools
from hyperspy.misc import spectrum_tools
from hyperspy.gui.tools import IntegrateArea
from hyperspy import components
from hyperspy.misc.utils import underline

class Signal2DTools(object):
    def estimate_shift2D(self, reference='current',
                                correlation_threshold=None,
                                chunk_size=30,
                                roi=None,
                                normalize_corr=False,
                                sobel=True,
                                medfilter=True,
                                hanning=True,
                                plot=False,
                                dtype='float',):
        """Estimate the shifts in a image using phase correlation

        This method can only estimate the shift by comparing 
        bidimensional features that should not change position 
        between frames. To decrease the memory usage, the time of 
        computation and the accuracy of the results it is convenient 
        to select a region of interest by setting the roi keyword.

        Parameters
        ----------
        
        reference : {'current', 'cascade' ,'stat'}
            If 'current' (default) the image at the current 
            coordinates is taken as reference. If 'cascade' each image
            is aligned with the previous one. If 'stat' the translation
            of every image with all the rest is estimated and by 
            performing statistical analysis on the result the 
            translation is estimated.
        correlation_threshold : {None, 'auto', float}
            This parameter is only relevant when `reference` is 'stat'.
            If float, the shift estimations with a maximum correlation
            value lower than the given value are not used to compute
            the estimated shifts. If 'auto' the threshold is calculated
            automatically as the minimum maximum correlation value
            of the automatically selected reference image.
        chunk_size: {None, int}
            If int and `reference`=='stat' the number of images used
            as reference are limited to the given value.
        roi : tuple of ints or floats (left, right, top bottom)
             Define the region of interest. If int(float) the position
             is given axis index(value).
        sobel : bool
            apply a sobel filter for edge enhancement 
        medfilter :  bool
            apply a median filter for noise reduction
        hanning : bool
            Apply a 2d hanning filter
        plot : bool
            If True plots the images after applying the filters and
            the phase correlation
        dtype : str or dtype
            Typecode or data-type in which the calculations must be
            performed.
            
        Returns
        -------
        
        list of applied shifts
        
        Notes
        -----
        
        The statistical analysis approach to the translation estimation
        when using `reference`='stat' roughly follows [1]_ . If you use 
        it please cite their article.
        
        References
        ----------
        
        .. [1] Schaffer, Bernhard, Werner Grogger, and Gerald 
        Kothleitner. “Automated Spatial Drift Correction for EFTEM 
        Image Series.” 
        Ultramicroscopy 102, no. 1 (December 2004): 27–36.
        
        """
        self._check_signal_dimension_equals_two()
        if roi is not None:
            # Get the indices of the roi
            yaxis = self.axes_manager.signal_axes[1]
            xaxis = self.axes_manager.signal_axes[0]
            roi = tuple([xaxis._get_index(i) for i in roi[2:]] +
                    [yaxis._get_index(i) for i in roi[:2]]) 

        ref = None if reference == 'cascade' else \
            self.__call__().copy()
        shifts = []
        nrows = None
        images_number = self.axes_manager._max_index + 1
        if reference == 'stat':
            nrows = images_number if chunk_size is None else \
                min(images_number, chunk_size)
            pcarray = ma.zeros((nrows, self.axes_manager._max_index + 1,
                                ),
                                dtype=np.dtype([('max_value', np.float),
                                                ('shift', np.int32,
                                                (2,))]))
            nshift, max_value = estimate_image_shift(
                          self(),
                          self(),
                          roi=roi,
                          sobel=sobel,
                          medfilter=medfilter,
                          hanning=hanning,
                          normalize_corr=normalize_corr,
                          plot=plot,
                          dtype=dtype)
            np.fill_diagonal(pcarray['max_value'], max_value)
            pbar = progressbar(maxval=nrows*images_number).start()
        else:
            pbar = progressbar(maxval=images_number).start()
            
            
        # Main iteration loop. Fills the rows of pcarray when reference 
        # is stat
        for i1, im in enumerate(self._iterate_signal()):
            if reference in ['current', 'cascade']:
                if ref is None:
                    ref = im.copy()
                    shift = np.array([0,0])
                nshift, max_val = estimate_image_shift(ref,
                                      im,
                                      roi=roi,
                                      sobel=sobel,
                                      medfilter=medfilter,
                                      hanning=hanning,
                                      plot=plot,
                                      normalize_corr=normalize_corr,
                                      dtype=dtype)
                if reference == 'cascade':
                    shift += nshift
                    ref = im.copy()
                else:
                    shift = nshift
                shifts.append(shift.copy())
                pbar.update(i1+1)
            elif reference == 'stat':
                if i1 == nrows:
                    break
                # Iterate to fill the columns of pcarray
                for i2, im2 in enumerate(
                                    self._iterate_signal()):
                    if i2 > i1:
                        nshift, max_value = estimate_image_shift(
                                      im,
                                      im2,
                                      roi=roi,
                                      sobel=sobel,
                                      medfilter=medfilter,
                                      hanning=hanning,
                                      normalize_corr=normalize_corr,
                                      plot=plot,
                                      dtype=dtype)
                        
                        pcarray[i1,i2] = max_value, nshift
                    del im2
                    pbar.update(i2 + images_number*i1 + 1)
                del im
        if reference == 'stat':
            # Select the reference image as the one that has the
            # higher max_value in the row
            sqpcarr = pcarray[:,:nrows]
            sqpcarr['max_value'][:] = symmetrize(sqpcarr['max_value'])
            sqpcarr['shift'][:] = antisymmetrize(sqpcarr['shift'])
            ref_index = np.argmax(pcarray['max_value'].min(1))
            self.ref_index = ref_index
            shifts = (pcarray['shift']  + 
                pcarray['shift'][ref_index,:nrows][:,np.newaxis])
            if correlation_threshold is not None:
                if correlation_threshold == 'auto':
                    correlation_threshold = \
                        (pcarray['max_value'].min(0)).max()
                    print("Correlation threshold = %1.2f" % 
                                correlation_threshold)
                shifts[pcarray['max_value'] < \
                    correlation_threshold] = ma.masked
                shifts.mask[ref_index,:] = False
                
            shifts = shifts.mean(0)
        else:
            shifts = np.array(shifts)
            del ref
        return shifts
        
    def align2D(self, crop=True, fill_value=np.nan, shifts=None,
                roi=None,
                sobel=True,
                medfilter=True,
                hanning=True,
                plot=False,
                normalize_corr=False,
                reference='current',
                dtype='float',
                correlation_threshold=None, 
                chunk_size=30):
        """Align the images in place using user provided shifts or by 
        estimating the shifts. 
        
        Please, see `estimate_shift2D` docstring for details
        on the rest of the parameters not documented in the following
        section
        
        Parameters
        ----------
        crop : bool
            If True, the data will be cropped not to include regions
            with missing data
        fill_value : int, float, nan
            The areas with missing data are filled with the given value.
            Default is nan.
        shifts : None or list of tuples
            If None the shifts are estimated using 
            `estimate_shift2D`.
            
        Returns
        -------
        shifts : np.array
            The shifts are returned only if `shifts` is None
            
        Notes
        -----
        
        The statistical analysis approach to the translation estimation
        when using `reference`='stat' roughly follows [1]_ . If you use 
        it please cite their article.
        
        References
        ----------
        
        .. [1] Schaffer, Bernhard, Werner Grogger, and Gerald 
        Kothleitner. “Automated Spatial Drift Correction for EFTEM 
        Image Series.” 
        Ultramicroscopy 102, no. 1 (December 2004): 27–36.
            
        """
        self._check_signal_dimension_equals_two()
        if shifts is None:
            shifts = self.estimate_shift2D(
                roi=roi,
                sobel=sobel,
                medfilter=medfilter,
                hanning=hanning,
                plot=plot,
                reference=reference,
                dtype=dtype,
                correlation_threshold=correlation_threshold,
                normalize_corr=normalize_corr,
                chunk_size=chunk_size)
            return_shifts = True
        else:
            return_shifts = False
        # Translate with sub-pixel precision if necesary 
        for im, shift in zip(self._iterate_signal(),
                              shifts):
            if np.any(shift):
                shift_image(im, -shift,
                    fill_value=fill_value)
                del im
                    
        # Crop the image to the valid size
        if crop is True:
            shifts = -shifts
            bottom, top = (int(np.floor(shifts[:,0].min())) if 
                                    shifts[:,0].min() < 0 else None,
                           int(np.ceil(shifts[:,0].max())) if 
                                    shifts[:,0].max() > 0 else 0)
            right, left = (int(np.floor(shifts[:,1].min())) if 
                                    shifts[:,1].min() < 0 else None,
                           int(np.ceil(shifts[:,1].max())) if 
                                    shifts[:,1].max() > 0 else 0)
            self.crop_image(top, bottom, left, right)
            shifts = -shifts
        if return_shifts:
            return shifts

    def crop_image(self,top=None, bottom=None,
                        left=None, right=None):
        """Crops an image in place.
        
        top, bottom, left, right : int or float
            
            If int the values are taken as indices. If float the values are 
            converted to indices.        

        See also:
        ---------
        crop
        
        """
        self._check_signal_dimension_equals_two()
        self.crop(self.axes_manager.signal_axes[1].index_in_axes_manager,
                  top,
                  bottom)
        self.crop(self.axes_manager.signal_axes[0].index_in_axes_manager,
                  left,
                  right)


class Signal1DTools(object):
    def shift1D(self,
                shift_array,
                interpolation_method='linear',
                crop=True,
                fill_value=np.nan):
        """Shift the data in place over the signal axis by the amount specified
        by an array.

        Parameters
        ----------
        shift_array : numpy array
            An array containing the shifting amount. It must have
            `axes_manager._navigation_shape_in_array` shape.
        interpolation_method : str or int
            Specifies the kind of interpolation as a string ('linear',
            'nearest', 'zero', 'slinear', 'quadratic, 'cubic') or as an 
            integer specifying the order of the spline interpolator to 
            use.
        crop : bool
            If True automatically crop the signal axis at both ends if 
            needed.
        fill_value : float
            If crop is False fill the data outside of the original 
            interval with the given value where needed.
            
        Raises
        ------
        SignalDimensionError if the signal dimension is not 1.
            
        """
        
        self._check_signal_dimension_equals_one()
        axis = self.axes_manager.signal_axes[0]
        offset = axis.offset
        original_axis = axis.axis.copy()
        pbar = progressbar(
            maxval=self.axes_manager.navigation_size)
        for i, (dat, shift) in enumerate(zip(
                self._iterate_signal(),
                shift_array.ravel(()))):
            if np.isnan(shift):
                continue
            si = sp.interpolate.interp1d(original_axis,
                                         dat,
                                         bounds_error=False,
                                         fill_value=fill_value,
                                         kind=interpolation_method)
            axis.offset = float(offset - shift)
            dat[:] = si(axis.axis)
            pbar.update(i + 1)
            
        axis.offset = offset

        if crop is True:
            minimum, maximum = np.nanmin(shift_array), np.nanmax(shift_array)
            if minimum < 0:
                iminimum = 1 + axis.value2index(
                        axis.high_value + minimum,
                        rounding=math.floor)
                print iminimum
                self.crop(axis.index_in_axes_manager,
                          None,
                          iminimum)
            if maximum > 0:
                imaximum = axis.value2index(offset + maximum,
                                            rounding=math.ceil) 
                self.crop(axis.index_in_axes_manager,
                          imaximum)
            
    def interpolate_in_between(self, start, end, delta=3, **kwargs):
        """Replace the data in a given range by interpolation.
        
        The operation is performed in place.
        
        Parameters
        ----------
        start, end : {int | float}
            The limits of the interval. If int they are taken as the 
            axis index. If float they are taken as the axis value.
        
        All extra keyword arguments are passed to 
        scipy.interpolate.interp1d. See the function documentation 
        for details.
        
        Raises
        ------
        SignalDimensionError if the signal dimension is not 1.
        
        """
        self._check_signal_dimension_equals_one()
        axis = self.axes_manager.signal_axes[0]
        i1 = axis._get_index(start)
        i2 = axis._get_index(end)
        i0 = int(np.clip(i1 - delta, 0, np.inf))
        i3 = int(np.clip(i2 + delta, 0, axis.size))
        pbar = progressbar(
            maxval=self.axes_manager.navigation_size)
        for i, dat in enumerate(self._iterate_signal()):
            dat_int = sp.interpolate.interp1d(
                range(i0,i1) + range(i2,i3),
                dat[i0:i1].tolist() + dat[i2:i3].tolist(),
                **kwargs)
            dat[i1:i2] = dat_int(range(i1,i2))
            pbar.update(i + 1)

    def _check_navigation_mask(self, mask):            
        if mask is not None:
            if not isinstance(mask, Signal):
                raise ValueError("mask must be a Signal instance.")
            elif mask.axes_manager.signal_dimension not in (0, 1):
                raise ValueError("mask must be a Signal with signal_dimension "
                                 "equal to 1")
            elif (mask.axes_manager.navigation_dimension !=
                  self.axes_manager.navigation_dimension):
                raise ValueError("mask must be a Signal with the same "
                                 "navigation_dimension as the current signal.")

    def estimate_shift1D(self,
                         start=None,
                         end=None,
                         reference_indices=None,
                         max_shift=None,
                         interpolate=True,
                         number_of_interpolation_points=5,
                         mask=None):
        """Estimate the shifts in the current signal axis using
         cross-correlation.

        This method can only estimate the shift by comparing 
        unidimensional features that should not change the position in 
        the signal axis. To decrease the memory usage, the time of 
        computation and the accuracy of the results it is convenient to 
        select the feature of interest providing sensible values for 
        `start` and `end`. By default interpolation is used to obtain 
        subpixel precision.

        Parameters
        ----------
        start, end : {int | float | None}
            The limits of the interval. If int they are taken as the 
            axis index. If float they are taken as the axis value.
        reference_indices : tuple of ints or None
            Defines the coordinates of the spectrum that will be used 
            as eference. If None the spectrum at the current 
            coordinates is used for this purpose.
        max_shift : int
            "Saturation limit" for the shift.
        interpolate : bool
            If True, interpolation is used to provide sub-pixel 
            accuracy.
        number_of_interpolation_points : int
            Number of interpolation points. Warning: making this number 
            too big can saturate the memory
        mask : Signal of bool data type.
            It must have signal_dimension = 0 and navigation_shape equal to the
            current signal. Where mask is True the shift is not computed 
            and set to nan.

        Returns
        -------
        An array with the result of the estimation in the axis units.
        
        Raises
        ------
        SignalDimensionError if the signal dimension is not 1.
        
        """
        self._check_signal_dimension_equals_one()
        ip = number_of_interpolation_points + 1
        axis = self.axes_manager.signal_axes[0]
        self._check_navigation_mask(mask)
        if reference_indices is None:
            reference_indices = self.axes_manager.indices

        i1, i2 = axis._get_index(start), axis._get_index(end) 
        shift_array = np.zeros(self.axes_manager._navigation_shape_in_array,
                               dtype=float)
        ref = self.inav[reference_indices].data[i1:i2]
        if interpolate is True:
            ref = spectrum_tools.interpolate1D(ip, ref)
        pbar = progressbar(
            maxval=self.axes_manager.navigation_size)
        for i, (dat, indices) in enumerate(zip(
                    self._iterate_signal(),
                    self.axes_manager._array_indices_generator())):
            if mask is not None and bool(mask.data[indices]) is True:
                shift_array[indices] = np.nan
            else:
                dat = dat[i1:i2]
                if interpolate is True:
                    dat = spectrum_tools.interpolate1D(ip, dat)
                shift_array[indices] = np.argmax(
                    np.correlate(ref, dat,'full')) - len(ref) + 1
            pbar.update(i + 1)
        pbar.finish()

        if max_shift is not None:
            if interpolate is True:
                max_shift *= ip
            shift_array.clip(a_min=-max_shift, a_max=max_shift)
        if interpolate is True:
            shift_array /= ip
        shift_array *= axis.scale
        return shift_array

    def align1D(self,
                start=None,
                end=None,
                reference_indices=None,
                max_shift=None,
                interpolate=True,
                number_of_interpolation_points=5,
                interpolation_method='linear',
                crop=True,
                fill_value=np.nan,
                also_align=[],
                mask=None):

        """Estimate the shifts in the signal axis using 
        cross-correlation and use the estimation to align the data in place.

        This method can only estimate the shift by comparing 
        unidimensional
        features that should not change the position. 
        To decrease memory usage, time of computation and improve 
        accuracy it is convenient to select the feature of interest 
        setting the `start` and `end` keywords. By default interpolation is
        used to obtain subpixel precision.

        Parameters
        ----------
        start, end : {int | float | None}
            The limits of the interval. If int they are taken as the 
            axis index. If float they are taken as the axis value.
        reference_indices : tuple of ints or None
            Defines the coordinates of the spectrum that will be used 
            as eference. If None the spectrum at the current 
            coordinates is used for this purpose.
        max_shift : int
            "Saturation limit" for the shift.
        interpolate : bool
            If True, interpolation is used to provide sub-pixel 
            accuracy.
        number_of_interpolation_points : int
            Number of interpolation points. Warning: making this number 
            too big can saturate the memory
        interpolation_method : str or int
            Specifies the kind of interpolation as a string ('linear',
            'nearest', 'zero', 'slinear', 'quadratic, 'cubic') or as an 
            integer specifying the order of the spline interpolator to 
            use.
        crop : bool
            If True automatically crop the signal axis at both ends if 
            needed.
        fill_value : float
            If crop is False fill the data outside of the original 
            interval with the given value where needed.
        also_align : list of signals
            A list of Signal instances that has exactly the same 
            dimensions
            as this one and that will be aligned using the shift map
            estimated using the this signal.
        mask : Signal of bool data type.
            It must have signal_dimension = 0 and navigation_shape equal to the
            current signal. Where mask is True the shift is not computed 
            and set to nan.

        Returns
        -------
        An array with the result of the estimation. The shift will be
        
        Raises
        ------
        SignalDimensionError if the signal dimension is not 1.

        See also
        --------
        estimate_shift1D
        
        """
        self._check_signal_dimension_equals_one()
        shift_array = self.estimate_shift1D(
            start=start,
            end=end,
            reference_indices=reference_indices,
            max_shift=max_shift,
            interpolate=interpolate,
            number_of_interpolation_points=
                number_of_interpolation_points,
            mask=mask)
        for signal in also_align + [self]:
            signal.shift1D(shift_array=shift_array,
                           interpolation_method=interpolation_method,
                           crop=crop,
                           fill_value=fill_value)

    def integrate_in_range(self, signal_range='interactive'):
        """ Sums the spectrum over an energy range, giving the integrated
        area.

        The energy range can either be selected through a GUI or the command
        line.  When `signal_range` is "interactive" the operation is performed
        in-place, i.e. the original spectrum is replaced. Otherwise the
        operation is performed not-in-place, i.e. a new object is returned with 
        the result of the integration.

        Parameters
        ----------
        signal_range : {a tuple of this form (l, r), "interactive"}
            l and r are the left and right limits of the range. They can be numbers or None,
            where None indicates the extremes of the interval. When `signal_range` is 
            "interactive" (default) the range is selected using a GUI.

        Returns
        -------
        integrated_spectrum : {Signal subclass, None}

        See Also
        --------
        integrate_simpson 

        Examples
        --------

        Using the GUI (in-place operation).

        >>> s.integrate_in_range()
        
        Using the CLI (not-in-place operation).

        >>> s_int = s.integrate_in_range(signal_range=(560,None))

        """

        if signal_range == 'interactive':
            ia = IntegrateArea(self, signal_range)
            ia.edit_traits()
            integrated_spectrum = None
        else:
            integrated_spectrum = self._integrate_in_range_commandline(signal_range)
        return(integrated_spectrum)

    def _integrate_in_range_commandline(self, signal_range):
        e1 = signal_range[0]
        e2 = signal_range[1]
        integrated_spectrum = self[..., e1:e2].integrate_simpson(-1)
        return(integrated_spectrum)

    @only_interactive
    def calibrate(self):
        """Calibrate the spectral dimension using a gui.

        It displays a window where the new calibration can be set by:
        * Setting the offset, units and scale directly
        * Selection a range by dragging the mouse on the spectrum figure
         and
        setting the new values for the given range limits

        Notes
        -----
        For this method to work the output_dimension must be 1. Set the 
        view
        accordingly
        
        Raises
        ------
        SignalDimensionError if the signal dimension is not 1.
        
        """
        self._check_signal_dimension_equals_one()
        calibration = SpectrumCalibration(self)
        calibration.edit_traits()

    def smooth_savitzky_golay(self, polynomial_order=None,
        number_of_points=None, differential_order=0):
        """Savitzky-Golay data smoothing in place.
        
        """
        self._check_signal_dimension_equals_one()
        if (polynomial_order is not None and 
            number_of_points is not None):
            for spectrum in self:
                spectrum.data[:] = spectrum_tools.sg(self(),
                                            number_of_points, 
                                            polynomial_order,
                                            differential_order)
        else:
            smoother = SmoothingSavitzkyGolay(self)
            smoother.differential_order = differential_order
            if polynomial_order is not None:
                smoother.polynomial_order = polynomial_order
            if number_of_points is not None:
                smoother.number_of_points = number_of_points

            smoother.edit_traits()
            
    def smooth_lowess(self, smoothing_parameter=None,
        number_of_iterations=None, differential_order=0):
        """Lowess data smoothing in place.
        
        Raises
        ------
        SignalDimensionError if the signal dimension is not 1.
        
        """
        self._check_signal_dimension_equals_one()
        smoother = SmoothingLowess(self)
        smoother.differential_order = differential_order
        if smoothing_parameter is not None:
            smoother.smoothing_parameter = smoothing_parameter
        if number_of_iterations is not None:
            smoother.number_of_iterations = number_of_iterations
        if smoothing_parameter is None or smoothing_parameter is None:
            smoother.edit_traits()
        else:
            smoother.apply()

    def smooth_tv(self, smoothing_parameter=None, differential_order=0):
        """Total variation data smoothing in place.
        
        Raises
        ------
        SignalDimensionError if the signal dimension is not 1.
        
        """
        self._check_signal_dimension_equals_one()
        smoother = SmoothingTV(self)
        smoother.differential_order = differential_order
        if smoothing_parameter is not None:
            smoother.smoothing_parameter = smoothing_parameter
        if smoothing_parameter is None:
            smoother.edit_traits()
        else:
            smoother.apply()

    def filter_butterworth(self,
                           cutoff_frequency_ratio=None,
                           type='low',
                           order=2):
        """Butterworth filter in place.
        
        Raises
        ------
        SignalDimensionError if the signal dimension is not 1.
        
        """
        self._check_signal_dimension_equals_one()
        smoother = ButterworthFilter(self)
        if cutoff_frequency_ratio is not None:
            smoother.cutoff_frequency_ratio = cutoff_frequency_ratio
            smoother.apply()
        else:
            smoother.edit_traits()
   
    def _remove_background_cli(self, signal_range, background_estimator):
        spectra = self.deepcopy()
        maxval = self.axes_manager.navigation_size
        pbar = progressbar(maxval=maxval)
        for index, spectrum in enumerate(spectra):
            background_estimator.estimate_parameters(
                    spectrum, 
                    signal_range[0], 
                    signal_range[1], 
                    only_current=True)
            spectrum.data -= background_estimator.function(
                    spectrum.axes_manager.signal_axes[0].axis).astype(spectra.data.dtype)
            pbar.update(index)
        pbar.finish()
        return(spectra)

    def remove_background(
            self, 
            signal_range='interactive', 
            background_type='PowerLaw',
            polynomial_order = 2):
        """Remove the background, either in place using a gui or returned as a new
        spectrum using the command line.
        
        Parameters
        ----------
        signal_range : tuple, optional
            If this argument is not specified, the signal range has to be selected
            using a GUI. And the original spectrum will be replaced.
            If tuple is given, the a spectrum will be returned.
        background_type : string
            The type of component which should be used to fit the background.
            Possible components: PowerLaw, Gaussian, Offset, Polynomial
            If Polynomial is used, the polynomial order can be specified
        polynomial_order : int, default 2
            Specify the polynomial order if a Polynomial background is used. 
            
        Examples
        --------
        >>>> s.remove_background() # Using gui, replaces spectrum s
        >>>> s2 = s.remove_background(signal_range=(400,450), background_type='PowerLaw') #Using cli, returns a spectrum

        Raises
        ------
        SignalDimensionError if the signal dimension is not 1.
        
        """
        self._check_signal_dimension_equals_one()
        if signal_range == 'interactive': 
            br = BackgroundRemoval(self)
            br.edit_traits()
        else:
            if background_type == 'PowerLaw':
                background_estimator = components.PowerLaw()
            elif background_type == 'Gaussian':
                background_estimator = components.Gaussian()
            elif background_type == 'Offset':
                background_estimator = components.Offset()
            elif background_type == 'Polynomial':
                background_estimator = components.Polynomial(polynomial_order)
            else:
                raise ValueError("Background type: " + background_type + " not recognized")

            spectra = self._remove_background_cli(
                    signal_range, background_estimator)
            return(spectra)

    @interactive_range_selector    
    def crop_spectrum(self, left_value=None, right_value=None,):
        """Crop in place the spectral dimension.
        
        Parameters
        ----------
        left_value, righ_value: {int | float | None}
            If int the values are taken as indices. If float they are 
            converted to indices using the spectral axis calibration.
            If left_value is None crops from the beginning of the axis.
            If right_value is None crops up to the end of the axis. If 
            both are
            None the interactive cropping interface is activated 
            enabling 
            cropping the spectrum using a span selector in the signal 
            plot.
        
        Raises
        ------
        SignalDimensionError if the signal dimension is not 1.
            
        """
        self._check_signal_dimension_equals_one()
        self.crop(
            axis=self.axes_manager.signal_axes[0].index_in_axes_manager,
            start=left_value, end=right_value)
        
    @auto_replot    
    def gaussian_filter(self, FWHM):
        """Applies a Gaussian filter in the spectral dimension in place. 
        
        Parameters
        ----------
        FWHM : float
            The Full Width at Half Maximum of the gaussian in the 
            spectral axis units 
            
        Raises
        ------
        ValueError if FWHM is equal or less than zero.
        
        SignalDimensionError if the signal dimension is not 1.
            
        """
        self._check_signal_dimension_equals_one()
        if FWHM <= 0:
            raise ValueError(
                "FWHM must be greater than zero")
        axis = self.axes_manager.signal_axes[0]
        FWHM *= 1/axis.scale
        self.data = gaussian_filter1d(
            self.data,
            axis=axis.index_in_array, 
            sigma=FWHM/2.35482)

    @auto_replot
    def hanning_taper(self, side='both', channels=None, offset=0):
        """Apply a hanning taper to the data in place.
        
        Parameters
        ----------
        side : {'left', 'right', 'both'}
        channels : {None, int}
            The number of channels to taper. If None 5% of the total
            number of channels are tapered.
        offset : int
        
        Returns
        -------
        channels
        
        Raises
        ------
        SignalDimensionError if the signal dimension is not 1.
        
        """
        # TODO: generalize it
        self._check_signal_dimension_equals_one()
        if channels is None:
            channels = int(round(len(self()) * 0.02))
            if channels < 20:
                channels = 20
        dc = self.data
        if side == 'left' or side == 'both':
            dc[..., offset:channels+offset] *= (
                np.hanning(2*channels)[:channels])
            dc[...,:offset] *= 0. 
        if side== 'right' or side == 'both':
            if offset == 0:
                rl = None
            else:
                rl = -offset
            dc[..., -channels-offset:rl] *= (
                np.hanning(2*channels)[-channels:])
            if offset != 0:
                dc[..., -offset:] *= 0.
        return channels
        
    def find_peaks1D_ohaver(self, xdim=None,slope_thresh=0, amp_thresh=None, 
                    subchannel=True, medfilt_radius=5, maxpeakn=30000, 
                    peakgroup=10):
        """Find peaks along a 1D line (peaks in spectrum/spectra).

        Function to locate the positive peaks in a noisy x-y data set.

        Detects peaks by looking for downward zero-crossings in the 
        first
        derivative that exceed 'slope_thresh'.

        Returns an array containing position, height, and width of each 
        peak.

        'slope_thresh' and 'amp_thresh', control sensitivity: higher 
        values will
        neglect smaller features.


        peakgroup is the number of points around the top peak to search 
        around

        Parameters
        ---------
        

        slope_thresh : float (optional)
                       1st derivative threshold to count the peak
                       default is set to 0.5
                       higher values will neglect smaller features.

        amp_thresh : float (optional)
                     intensity threshold above which
                     default is set to 10% of max(y)
                     higher values will neglect smaller features.

        medfilt_radius : int (optional)
                     median filter window to apply to smooth the data
                     (see scipy.signal.medfilt)
                     if 0, no filter will be applied.
                     default is set to 5
                     
        peakgroup : int (optional)
                    number of points around the "top part" of the peak
                    default is set to 10

        maxpeakn : int (optional)
                   number of maximum detectable peaks
                   default is set to 5000

        subpix : bool (optional)
                 default is set to True

        Returns
        -------
        peaks : structured array of shape _navigation_shape_in_array in which
        each cell contains an array that contains as many structured arrays as 
        peaks where found at that location and which fields: position, width, 
        height contains position, height, and width of each peak.
            
        Raises
        ------
        SignalDimensionError if the signal dimension is not 1.
            
        """
        # TODO: add scipy.signal.find_peaks_cwt
        self._check_signal_dimension_equals_one()
        axis = self.axes_manager.signal_axes[0].axis
        arr_shape = (self.axes_manager._navigation_shape_in_array
                 if self.axes_manager.navigation_size > 0
                 else [1,])
        peaks = np.zeros(arr_shape, dtype=object)
        for y, indices in zip(self._iterate_signal(),
                              self.axes_manager._array_indices_generator()):
            peaks[indices] = find_peaks_ohaver(
                                                y,
                                                axis,
                                                slope_thresh=slope_thresh,
                                                amp_thresh=amp_thresh,
                                                medfilt_radius=medfilt_radius,
                                                maxpeakn=maxpeakn,
                                                peakgroup=peakgroup,
                                                subchannel=subchannel)
        return peaks
    
    def estimate_peak_width(self,
            factor=0.5,
            window=None,
            return_interval=False):
        """Estimate the width of the highest intensity of peak 
        of the spectra at a given fraction of its maximum.

        It can be used with asymmetric peaks. For accurate results any 
        background must be previously substracted.
        The estimation is performed by interpolation using cubic splines.
        
        Parameters
        ----------
        factor : 0 < float < 1
            The default, 0.5, estimates the FWHM.
        window : None, float
            The size of the window centred at the peak maximum
            used to perform the estimation.
            The window size must be chosen with care: if it is narrower
            than the width of the peak at some positions or if it is
            so wide that it includes other more intense peaks this
            method cannot compute the width and a NaN is stored instead.
        return_interval: bool
            If True, returns 2 extra signals with the positions of the 
            desired height fraction at the left and right of the 
            peak.
        
        Returns
        -------
        width or [width, left, right], depending on the value of 
        `return_interval`.

        """
        self._check_signal_dimension_equals_one()
        if not 0 < factor < 1:
            raise ValueError("factor must be between 0 and 1.")

        left, right = (self._get_navigation_signal(),
                       self._get_navigation_signal())
        # The signals must be of dtype float to contain np.nan
        left.change_dtype('float')
        right.change_dtype('float')
        axis = self.axes_manager.signal_axes[0]
        x = axis.axis
        maxval = self.axes_manager.navigation_size
        if maxval > 0:
            pbar = progressbar(maxval=maxval)
        for i, spectrum in enumerate(self):
            if window is not None:
                vmax = axis.index2value(spectrum.data.argmax())
                spectrum = spectrum[vmax - window / 2.:vmax + window / 2.]
                x = spectrum.axes_manager[0].axis
            spline = scipy.interpolate.UnivariateSpline(
                    x,
                    spectrum.data - factor * spectrum.data.max(),
                    s=0)
            roots = spline.roots()
            if len(roots) == 2:
                left[self.axes_manager.indices] = roots[0]
                right[self.axes_manager.indices] = roots[1]
            else:
                left[self.axes_manager.indices] = np.nan
                right[self.axes_manager.indices] = np.nan
            if maxval > 0:
                pbar.update(i)
        if maxval > 0:
            pbar.finish()
        width = right - left
        if factor == 0.5:
            width.mapped_parameters.title = (
                    self.mapped_parameters.title + " FWHM")
            left.mapped_parameters.title = (
                    self.mapped_parameters.title + " FWHM left position")
            
            right.mapped_parameters.title = (
                    self.mapped_parameters.title + " FWHM right position")
        else:
            width.mapped_parameters.title = (
                    self.mapped_parameters.title +
                    " full-width at %.1f maximum" % factor)
            left.mapped_parameters.title = (
                    self.mapped_parameters.title +
                    " full-width at %.1f maximum left position" % factor)
            right.mapped_parameters.title = (
                    self.mapped_parameters.title +
                    " full-width at %.1f maximum right position" % factor)
        if return_interval is True:
            return [width, left, right]
        else:
            return width


class MVATools(object):
    # TODO: All of the plotting methods here should move to drawing
    def _plot_factors_or_pchars(self, factors, comp_ids=None, 
                                calibrate=True, avg_char=False,
                                same_window=None, comp_label='PC', 
                                img_data=None,
                                plot_shifts=True, plot_char=4, 
                                cmap=plt.cm.gray, quiver_color='white',
                                vector_scale=1,
                                per_row=3,ax=None):
        """Plot components from PCA or ICA, or peak characteristics

        Parameters
        ----------

        comp_ids : None, int, or list of ints
            if None, returns maps of all components.
            if int, returns maps of components with ids from 0 to given 
            int.
            if list of ints, returns maps of components with ids in 
            given list.
        calibrate : bool
            if True, plots are calibrated according to the data in the 
            axes
            manager.
        same_window : bool
            if True, plots each factor to the same window.  They are 
            not scaled.
        comp_label : string, the label that is either the plot title 
        (if plotting in
            separate windows) or the label in the legend (if plotting 
            in the 
            same window)
        cmap : a matplotlib colormap
            The colormap used for factor images or
            any peak characteristic scatter map
            overlay.

        Parameters only valid for peak characteristics (or pk char factors):
        --------------------------------------------------------------------        

        img_data - 2D numpy array, 
            The array to overlay peak characteristics onto.  If None,
            defaults to the average image of your stack.

        plot_shifts - bool, default is True
            If true, plots a quiver (arrow) plot showing the shifts for 
            each
            peak present in the component being plotted.

        plot_char - None or int
            If int, the id of the characteristic to plot as the colored 
            scatter plot.
            Possible components are:
               4: peak height
               5: peak orientation
               6: peak eccentricity

       quiver_color : any color recognized by matplotlib
           Determines the color of vectors drawn for 
           plotting peak shifts.

       vector_scale : integer or None
           Scales the quiver plot arrows.  The vector 
           is defined as one data unit along the X axis.  
           If shifts are small, set vector_scale so 
           that when they are multiplied by vector_scale, 
           they are on the scale of the image plot.
           If None, uses matplotlib's autoscaling.
               
        """
        if same_window is None:
            same_window = preferences.MachineLearning.same_window
        if comp_ids is None:
            comp_ids=xrange(factors.shape[1])

        elif not hasattr(comp_ids,'__iter__'):
            comp_ids=xrange(comp_ids)

        n=len(comp_ids)
        if same_window:
            rows=int(np.ceil(n/float(per_row)))

        fig_list=[]

        if n<per_row: per_row=n

        if same_window and self.axes_manager.signal_dimension==2:
            f=plt.figure(figsize=(4*per_row,3*rows))
        else:
            f=plt.figure()
        for i in xrange(len(comp_ids)):
            if self.axes_manager.signal_dimension==1:
                if same_window:
                    ax=plt.gca()
                else:
                    if i>0:
                        f=plt.figure()
                    ax=f.add_subplot(111)
                ax=sigdraw._plot_1D_component(factors=factors,
                        idx=comp_ids[i],axes_manager=self.axes_manager,
                        ax=ax, calibrate=calibrate,
                        comp_label=comp_label,
                        same_window=same_window)
                if same_window:
                    plt.legend(ncol=factors.shape[1]//2, loc='best')
            elif self.axes_manager.signal_dimension==2:
                if same_window:
                    ax=f.add_subplot(rows,per_row,i+1)
                else:
                    if i>0:
                        f=plt.figure()
                    ax=f.add_subplot(111)

                sigdraw._plot_2D_component(factors=factors, 
                    idx=comp_ids[i], 
                    axes_manager=self.axes_manager,
                    calibrate=calibrate,ax=ax, 
                    cmap=cmap,comp_label=comp_label)
            if not same_window:
                fig_list.append(f)
        try:
            plt.tight_layout()
        except:
            pass
        if not same_window:
            return fig_list
        else:
            return f

    def _plot_loadings(self, loadings, comp_ids=None, calibrate=True,
                     same_window=None, comp_label=None, 
                     with_factors=False, factors=None,
                     cmap=plt.cm.gray, no_nans=False, per_row=3):
        if same_window is None:
            same_window = preferences.MachineLearning.same_window
        if comp_ids is None:
            comp_ids=xrange(loadings.shape[0])

        elif not hasattr(comp_ids,'__iter__'):
            comp_ids=xrange(comp_ids)

        n=len(comp_ids)
        if same_window:
            rows=int(np.ceil(n/float(per_row)))

        fig_list=[]

        if n<per_row: per_row=n

        if same_window and self.axes_manager.signal_dimension==2:
            f=plt.figure(figsize=(4*per_row,3*rows))
        else:
            f=plt.figure()

        for i in xrange(n):
            if self.axes_manager.navigation_dimension==1:
                if same_window:
                    ax=plt.gca()
                else:
                    if i>0:
                        f=plt.figure()
                    ax=f.add_subplot(111)
            elif self.axes_manager.navigation_dimension==2:
                if same_window:
                    ax=f.add_subplot(rows,per_row,i+1)
                else:
                    if i>0:
                        f=plt.figure()
                    ax=f.add_subplot(111)
            sigdraw._plot_loading(loadings,idx=comp_ids[i],
                                axes_manager=self.axes_manager,
                                no_nans=no_nans, calibrate=calibrate,
                                cmap=cmap,comp_label=comp_label,ax=ax,
                                same_window=same_window)
            if not same_window:
                fig_list.append(f)
        try:
            plt.tight_layout()
        except:
            pass
        if not same_window:
            if with_factors:
                return fig_list, self._plot_factors_or_pchars(factors, 
                                            comp_ids=comp_ids, 
                                            calibrate=calibrate,
                                            same_window=same_window, 
                                            comp_label=comp_label, 
                                            per_row=per_row)
            else:
                return fig_list
        else:
            if self.axes_manager.navigation_dimension==1:
                plt.legend(ncol=loadings.shape[0]//2, loc='best')
            if with_factors:
                return f, self._plot_factors_or_pchars(factors, 
                                            comp_ids=comp_ids, 
                                            calibrate=calibrate,
                                            same_window=same_window, 
                                            comp_label=comp_label, 
                                            per_row=per_row)
            else:
                return f

    def _export_factors(self,
                        factors,
                        folder=None,
                        comp_ids=None,
                        multiple_files=None,
                        save_figures=False,
                        save_figures_format='png',
                        factor_prefix=None,
                        factor_format=None,
                        comp_label=None,
                        cmap=plt.cm.gray,
                        plot_shifts=True,
                        plot_char=4,
                        img_data=None,
                        same_window=False,
                        calibrate=True,
                        quiver_color='white',
                        vector_scale=1,
                        no_nans=True, per_row=3):

        from hyperspy._signals.image import Image
        from hyperspy._signals.spectrum import Spectrum
        
        if multiple_files is None:
            multiple_files = preferences.MachineLearning.multiple_files
        
        if factor_format is None:
            factor_format = preferences.MachineLearning.\
                export_factors_default_file_format

        # Select the desired factors
        if comp_ids is None:
            comp_ids=xrange(factors.shape[1])
        elif not hasattr(comp_ids,'__iter__'):
            comp_ids=range(comp_ids)
        mask=np.zeros(factors.shape[1],dtype=np.bool)
        for idx in comp_ids:
            mask[idx]=1
        factors=factors[:,mask]

        if save_figures is True:
            plt.ioff()
            fac_plots=self._plot_factors_or_pchars(factors,
                                           comp_ids=comp_ids, 
                                           same_window=same_window,
                                           comp_label=comp_label, 
                                           img_data=img_data,
                                           plot_shifts=plot_shifts,
                                           plot_char=plot_char, 
                                           cmap=cmap,
                                           per_row=per_row,
                                           quiver_color=quiver_color,
                                           vector_scale=vector_scale)
            for idx in xrange(len(comp_ids)):
                filename = '%s_%02i.%s' % (factor_prefix, comp_ids[idx],
                save_figures_format)
                if folder is not None:
                    filename = os.path.join(folder, filename)
                ensure_directory(filename)
                fac_plots[idx].savefig(filename, save_figures_format,
                    dpi=600)
            plt.ion()
            
        elif multiple_files is False:
            if self.axes_manager.signal_dimension==2:
                # factor images
                axes_dicts=[]
                axes=self.axes_manager.signal_axes[::-1]
                shape=(axes[1].size,axes[0].size)
                factor_data=np.rollaxis(
                        factors.reshape((shape[0],shape[1],-1)),2)
                axes_dicts.append(axes[0].get_axis_dictionary())
                axes_dicts.append(axes[1].get_axis_dictionary())
                axes_dicts.append({'name': 'factor_index',
                        'scale': 1.,
                        'offset': 0.,
                        'size': int(factors.shape[1]),
                        'units': 'factor',
                        'index_in_array': 0, })
                s=Image(factor_data,
                        axes=axes_dicts,
                        mapped_parameters = {
                            'title' : '%s from %s' % (
                                factor_prefix,
                                self.mapped_parameters.title),
                        })
            elif self.axes_manager.signal_dimension==1:
                axes=[]
                axes.append(
                self.axes_manager.signal_axes[0].get_axis_dictionary())
                axes[0]['index_in_array']=1

                axes.append({
                    'name': 'factor_index',
                    'scale': 1.,
                    'offset': 0.,
                    'size': int(factors.shape[1]),
                    'units': 'factor',
                    'index_in_array': 0,
                        })
                s=Spectrum(factors.T,
                           axes=axes,
                           mapped_parameters = {
                               'title':'%s from %s' % (
                                   factor_prefix, self.mapped_parameters.title),
                           })
            filename = '%ss.%s' % (factor_prefix, factor_format)
            if folder is not None:
                filename = os.path.join(folder, filename)
            s.save(filename)
        else: # Separate files
            if self.axes_manager.signal_dimension == 1:
            
                axis_dict = self.axes_manager.signal_axes[0].\
                    get_axis_dictionary()
                axis_dict['index_in_array']=0
                for dim,index in zip(comp_ids,range(len(comp_ids))):
                    s=Spectrum(factors[:,index],
                               axes=[axis_dict,],
                               mapped_parameters = {
                                   'title':'%s from %s'%(
                                       factor_prefix,
                                       self.mapped_parameters.title),
                               })
                    filename = '%s-%i.%s' % (factor_prefix,
                                             dim,
                                             factor_format)
                    if folder is not None:
                        filename = os.path.join(folder, filename)
                    s.save(filename)
                    
            if self.axes_manager.signal_dimension == 2:
                axes = self.axes_manager.signal_axes
                axes_dicts=[]
                axes_dicts.append(axes[0].get_axis_dictionary())
                axes_dicts.append(axes[1].get_axis_dictionary())
                axes_dicts[0]['index_in_array'] = 0
                axes_dicts[1]['index_in_array'] = 1
                
                factor_data = factors.reshape(
                    self.axes_manager._signal_shape_in_array + [-1,])
                
                for dim,index in zip(comp_ids,range(len(comp_ids))):
                    im = Image(factor_data[...,index],
                               axes=axes_dicts,
                               mapped_parameters = {
                                   'title' : '%s from %s' % (
                                       factor_prefix,
                                       self.mapped_parameters.title),
                               })
                    filename = '%s-%i.%s' % (factor_prefix,
                                             dim,
                                             factor_format)
                    if folder is not None:
                        filename = os.path.join(folder, filename)
                    im.save(filename)

    def _export_loadings(self,
                         loadings,
                         folder=None,
                         comp_ids=None,
                         multiple_files=None,
                         loading_prefix=None,
                         loading_format=None,
                         save_figures_format = 'png',
                         comp_label=None,
                         cmap=plt.cm.gray,
                         save_figures = False,
                         same_window=False,
                         calibrate=True,
                         no_nans=True,
                         per_row=3):

        from hyperspy._signals.image import Image
        from hyperspy._signals.spectrum import Spectrum

        if multiple_files is None:
            multiple_files = preferences.MachineLearning.multiple_files
        
        if loading_format is None:
            loading_format = preferences.MachineLearning.\
                export_loadings_default_file_format

        if comp_ids is None:
            comp_ids=range(loadings.shape[0])
        elif not hasattr(comp_ids,'__iter__'):
            comp_ids=range(comp_ids)
        mask=np.zeros(loadings.shape[0],dtype=np.bool)
        for idx in comp_ids:
            mask[idx]=1
        loadings=loadings[mask]

        if save_figures is True:
            plt.ioff()
            sc_plots=self._plot_loadings(loadings, comp_ids=comp_ids, 
                                       calibrate=calibrate,
                                       same_window=same_window, 
                                       comp_label=comp_label,
                                       cmap=cmap, no_nans=no_nans,
                                       per_row=per_row)
            for idx in xrange(len(comp_ids)):
                filename = '%s_%02i.%s'%(loading_prefix, comp_ids[idx],
                                                  save_figures_format)
                if folder is not None:
                    filename = os.path.join(folder, filename)
                ensure_directory(filename)
                sc_plots[idx].savefig(filename, dpi=600)
            plt.ion()
        elif multiple_files is False:
            if self.axes_manager.navigation_dimension==2:
                axes_dicts=[]
                axes=self.axes_manager.navigation_axes[::-1]
                shape=(axes[1].size,axes[0].size)
                loading_data=loadings.reshape((-1,shape[0],shape[1]))
                axes_dicts.append(axes[0].get_axis_dictionary())
                axes_dicts[0]['index_in_array']=1
                axes_dicts.append(axes[1].get_axis_dictionary())
                axes_dicts[1]['index_in_array']=2
                axes_dicts.append({'name': 'loading_index',
                        'scale': 1.,
                        'offset': 0.,
                        'size': int(loadings.shape[0]),
                        'units': 'factor',
                        'index_in_array': 0, })
                s=Image(loading_data,
                        axes=axes_dicts,
                        mapped_parameters = {
                            'title' : '%s from %s' % (
                                loading_prefix, 
                                self.mapped_parameters.title),
                        })
            elif self.axes_manager.navigation_dimension==1:
                cal_axis=self.axes_manager.navigation_axes[0].\
                    get_axis_dictionary()
                cal_axis['index_in_array']=1
                axes=[]
                axes.append({'name': 'loading_index',
                        'scale': 1.,
                        'offset': 0.,
                        'size': int(loadings.shape[0]),
                        'units': 'comp_id',
                        'index_in_array': 0, })
                axes.append(cal_axis)
                s=Image(loadings,
                        axes=axes,
                        mapped_parameters = {
                            'title' : '%s from %s' % (
                                loading_prefix,
                                self.mapped_parameters.title),
                        })
            filename = '%ss.%s' % (loading_prefix, loading_format)
            if folder is not None:
                filename = os.path.join(folder, filename)
            s.save(filename)
        else: # Separate files
            if self.axes_manager.navigation_dimension == 1:
                axis_dict = self.axes_manager.navigation_axes[0].\
                    get_axis_dictionary()
                axis_dict['index_in_array']=0
                for dim,index in zip(comp_ids,range(len(comp_ids))):
                    s=Spectrum(loadings[index],
                               axes = [axis_dict,])
                    filename = '%s-%i.%s' % (loading_prefix,
                                             dim,
                                             loading_format)
                    if folder is not None:
                        filename = os.path.join(folder, filename)
                    s.save(filename)
            elif self.axes_manager.navigation_dimension == 2:
                axes_dicts=[]
                axes=self.axes_manager.navigation_axes[::-1]
                shape=(axes[0].size, axes[1].size)
                loading_data=loadings.reshape((-1,shape[0],shape[1]))
                axes_dicts.append(axes[0].get_axis_dictionary())
                axes_dicts[0]['index_in_array']=0
                axes_dicts.append(axes[1].get_axis_dictionary())
                axes_dicts[1]['index_in_array']=1
                for dim,index in zip(comp_ids,range(len(comp_ids))):
                    s=Image(loading_data[index,...],
                            axes = axes_dicts,
                            mapped_parameters = {
                                'title' : '%s from %s' % (
                                    loading_prefix, 
                                    self.mapped_parameters.title),
                            })
                    filename = '%s-%i.%s' % (loading_prefix,
                                             dim,
                                             loading_format)
                    if folder is not None:
                        filename = os.path.join(folder, filename)
                    s.save(filename)

    def plot_decomposition_factors(self,
                        comp_ids=None,
                        calibrate=True,
                        same_window=None,
                        comp_label='Decomposition factor', 
                        per_row=3):
        """Plot factors from a decomposition.

        Parameters
        ----------

        comp_ids : None, int, or list of ints
            if None, returns maps of all components.
            if int, returns maps of components with ids from 0 to given 
            int.
            if list of ints, returns maps of components with ids in 
            given list.

        calibrate : bool
            if True, calibrates plots where calibration is available 
            from
            the axes_manager.  If False, plots are in pixels/channels.

        same_window : bool
            if True, plots each factor to the same window.  They are 
            not scaled.
        
        comp_label : string, the label that is either the plot title 
        (if plotting in
            separate windows) or the label in the legend (if plotting 
            in the 
            same window)

        cmap : The colormap used for the factor image, or for peak 
            characteristics, the colormap used for the scatter plot of
            some peak characteristic.
        
        per_row : int, the number of plots in each row, when the 
        same_window
            parameter is True.

        See Also
        --------
        plot_decomposition_loadings, plot_decomposition_results.

        """
        if self.axes_manager.signal_dimension > 2:
            raise NotImplementedError("This method cannot plot factors of "
                                      "signals of dimension higher than 2."
                                      "You can use "
                                      "`plot_decomposition_results` instead.")
        if same_window is None:
            same_window = preferences.MachineLearning.same_window
        factors=self.learning_results.factors
        if comp_ids is None:
            comp_ids = self.learning_results.output_dimension
            
        return self._plot_factors_or_pchars(factors, 
                                            comp_ids=comp_ids, 
                                            calibrate=calibrate,
                                            same_window=same_window, 
                                            comp_label=comp_label, 
                                            per_row=per_row)

    def plot_bss_factors(self,comp_ids=None, calibrate=True,
                        same_window=None, comp_label='BSS factor',
                        per_row=3):
        """Plot factors from blind source separation results.

        Parameters
        ----------

        comp_ids : None, int, or list of ints
            if None, returns maps of all components.
            if int, returns maps of components with ids from 0 to 
            given int.
            if list of ints, returns maps of components with ids in 
            given list.

        calibrate : bool
            if True, calibrates plots where calibration is available 
            from
            the axes_manager.  If False, plots are in pixels/channels.

        same_window : bool
            if True, plots each factor to the same window.  They are 
            not scaled.
        
        comp_label : string, the label that is either the plot title 
        (if plotting in
            separate windows) or the label in the legend (if plotting 
            in the 
            same window)

        cmap : The colormap used for the factor image, or for peak 
            characteristics, the colormap used for the scatter plot of
            some peak characteristic.
        
        per_row : int, the number of plots in each row, when the 
        same_window
            parameter is True.

        See Also
        --------
        plot_bss_loadings, plot_bss_results.

        """
        if self.axes_manager.signal_dimension > 2:
            raise NotImplementedError("This method cannot plot factors of "
                                      "signals of dimension higher than 2."
                                      "You can use "
                                      "`plot_decomposition_results` instead.")

        if same_window is None:
            same_window = preferences.MachineLearning.same_window
        factors=self.learning_results.bss_factors
        return self._plot_factors_or_pchars(factors, 
                                            comp_ids=comp_ids, 
                                            calibrate=calibrate,
                                            same_window=same_window, 
                                            comp_label=comp_label, 
                                            per_row=per_row)

    def plot_decomposition_loadings(self,
                       comp_ids=None,
                       calibrate=True,
                       same_window=None,
                       comp_label='Decomposition loading', 
                       with_factors=False,
                       cmap=plt.cm.gray, 
                       no_nans=False,
                       per_row=3):
        """Plot loadings from PCA.

        Parameters
        ----------

        comp_ids : None, int, or list of ints
            if None, returns maps of all components.
            if int, returns maps of components with ids from 0 to 
            given int.
            if list of ints, returns maps of components with ids in 
            given list.

        calibrate : bool
            if True, calibrates plots where calibration is available 
            from
            the axes_manager.  If False, plots are in pixels/channels.

        same_window : bool
            if True, plots each factor to the same window.  They are 
            not scaled.
        
        comp_label : string, 
            The label that is either the plot title (if plotting in
            separate windows) or the label in the legend (if plotting 
            in the 
            same window)

        with_factors : bool
            If True, also returns figure(s) with the factors for the
            given comp_ids.

        cmap : matplotlib colormap
            The colormap used for the factor image, or for peak 
            characteristics, the colormap used for the scatter plot of
            some peak characteristic.
        
        no_nans : bool
            If True, removes NaN's from the loading plots.

        per_row : int 
            the number of plots in each row, when the same_window
            parameter is True.

        See Also
        --------
        plot_decomposition_factors, plot_decomposition_results.

        """
        if self.axes_manager.navigation_dimension > 2:
            raise NotImplementedError("This method cannot plot loadings of "
                                      "dimension higher than 2."
                                      "You can use "
                                      "`plot_decomposition_results` instead.")
        if same_window is None:
            same_window = preferences.MachineLearning.same_window
        loadings=self.learning_results.loadings.T
        if with_factors:
            factors=self.learning_results.factors
        else:
            factors=None
        
        if comp_ids is None:
            comp_ids = self.learning_results.output_dimension
        return self._plot_loadings(
                                 loadings,
                                 comp_ids=comp_ids, 
                                 with_factors=with_factors,
                                 factors=factors,
                                 same_window=same_window,
                                 comp_label=comp_label,
                                 cmap=cmap,
                                 no_nans=no_nans,
                                 per_row=per_row)

    def plot_bss_loadings(self, comp_ids=None, calibrate=True,
                       same_window=None, comp_label='BSS loading', 
                       with_factors=False, cmap=plt.cm.gray, 
                       no_nans=False,per_row=3):
        """Plot loadings from ICA

        Parameters
        ----------

        comp_ids : None, int, or list of ints
            if None, returns maps of all components.
            if int, returns maps of components with ids from 0 to 
            given int.
            if list of ints, returns maps of components with ids in 
            given list.

        calibrate : bool
            if True, calibrates plots where calibration is available 
            from
            the axes_manager.  If False, plots are in pixels/channels.

        same_window : bool
            if True, plots each factor to the same window.  They are 
            not scaled.
        
        comp_label : string, 
            The label that is either the plot title (if plotting in
            separate windows) or the label in the legend (if plotting 
            in the 
            same window)

        with_factors : bool
            If True, also returns figure(s) with the factors for the
            given comp_ids.

        cmap : matplotlib colormap
            The colormap used for the factor image, or for peak 
            characteristics, the colormap used for the scatter plot of
            some peak characteristic.
        
        no_nans : bool
            If True, removes NaN's from the loading plots.

        per_row : int 
            the number of plots in each row, when the same_window
            parameter is True.

        See Also
        --------
        plot_bss_factors, plot_bss_results.

        """
        if self.axes_manager.navigation_dimension > 2:
            raise NotImplementedError("This method cannot plot loadings of "
                                      "dimension higher than 2."
                                      "You can use "
                                      "`plot_bss_results` instead.")
        if same_window is None:
            same_window = preferences.MachineLearning.same_window
        loadings=self.learning_results.bss_loadings.T
        if with_factors:
            factors=self.learning_results.bss_factors
        else: factors=None
        return self._plot_loadings(
                                    loadings,
                                    comp_ids=comp_ids, 
                                    with_factors=with_factors,
                                    factors=factors,
                                    same_window=same_window,
                                    comp_label=comp_label,
                                    cmap=cmap,
                                    no_nans=no_nans,
                                    per_row=per_row)

    def export_decomposition_results(sezalf, comp_ids=None,
                                     folder=None,
                                     calibrate=True,
                                     factor_prefix='factor',
                                     factor_format=None,
                                     loading_prefix='loading',
                                     loading_format=None, 
                                     comp_label=None,
                                     cmap=plt.cm.gray,
                                     same_window=False,
                                     multiple_files=None,
                                     no_nans=True,
                                     per_row=3,
                                     save_figures=False,
                                     save_figures_format ='png'):
        """Export results from a decomposition to any of the supported 
        formats.

        Parameters
        ----------
        comp_ids : None, int, or list of ints
            if None, returns all components/loadings.
            if int, returns components/loadings with ids from 0 to 
            given int.
            if list of ints, returns components/loadings with ids in 
            given list.
        folder : str or None
            The path to the folder where the file will be saved. 
            If `None` the
            current folder is used by default.
        factor_prefix : string
            The prefix that any exported filenames for 
            factors/components 
            begin with
        factor_format : string
            The extension of the format that you wish to save to.
        loading_prefix : string
            The prefix that any exported filenames for 
            factors/components 
            begin with
        loading_format : string
            The extension of the format that you wish to save to. 
            Determines
            the kind of output.
                - For image formats (tif, png, jpg, etc.), plots are 
                created 
                  using the plotting flags as below, and saved at 
                  600 dpi.
                  One plot per loading is saved.
                - For multidimensional formats (rpl, hdf5), arrays are 
                saved
                  in single files.  All loadings are contained in the 
                  one
                  file.
                - For spectral formats (msa), each loading is saved to a
                  separate file.
        multiple_files : Bool
            If True, on exporting a file per factor and per loading will
             be 
            created. Otherwise only two files will be created, one for 
            the
            factors and another for the loadings. The default value can 
            be
            chosen in the preferences.
        save_figures : Bool
            If True the same figures that are obtained when using the 
            plot 
            methods will be saved with 600 dpi resolution

        Plotting options (for save_figures = True ONLY)
        ----------------------------------------------

        calibrate : bool
            if True, calibrates plots where calibration is available 
            from
            the axes_manager.  If False, plots are in pixels/channels.
        same_window : bool
            if True, plots each factor to the same window.
        comp_label : string, the label that is either the plot title 
            (if plotting in separate windows) or the label in the legend 
            (if plotting in the same window)
        cmap : The colormap used for the factor image, or for peak 
            characteristics, the colormap used for the scatter plot of
            some peak characteristic.
        per_row : int, the number of plots in each row, when the 
        same_window
            parameter is True.
        save_figures_format : str
            The image format extension.

        See Also
        --------
        get_decomposition_factors_as_signal,
        get_decomposition_loadings_as_signal.
            
        """
        
        factors=self.learning_results.factors
        loadings=self.learning_results.loadings.T
        self._export_factors(
                                factors,
                                folder=folder,
                                comp_ids=comp_ids,
                                calibrate=calibrate,
                                multiple_files=multiple_files,
                                factor_prefix=factor_prefix,
                                factor_format=factor_format,
                                comp_label=comp_label,
                                save_figures = save_figures,
                                cmap=cmap,
                                no_nans=no_nans,
                                same_window=same_window,
                                per_row=per_row,
                                save_figures_format=save_figures_format)
        self._export_loadings(
                                loadings,
                                comp_ids=comp_ids,folder=folder,
                                calibrate=calibrate,
                                multiple_files=multiple_files,
                                loading_prefix=loading_prefix,
                                loading_format=loading_format,
                                comp_label=comp_label,
                                cmap=cmap,
                                save_figures=save_figures,
                                same_window=same_window,
                                no_nans=no_nans,
                                per_row=per_row)

    def export_bss_results(self,
                           comp_ids=None,
                           folder=None,
                           calibrate=True,
                           multiple_files=None,
                           save_figures=False,
                           factor_prefix='bss_factor',
                           factor_format=None,
                           loading_prefix='bss_loading',
                           loading_format=None, 
                           comp_label=None, cmap=plt.cm.gray,
                           same_window=False,
                           no_nans=True,
                           per_row=3,
                           save_figures_format='png'):
        """Export results from ICA to any of the supported formats.

        Parameters
        ----------
        comp_ids : None, int, or list of ints
            if None, returns all components/loadings.
            if int, returns components/loadings with ids from 0 to given
             int.
            if list of ints, returns components/loadings with ids in 
            iven list.
        folder : str or None
            The path to the folder where the file will be saved. If 
            `None` the
            current folder is used by default.
        factor_prefix : string
            The prefix that any exported filenames for 
            factors/components 
            begin with
        factor_format : string
            The extension of the format that you wish to save to. 
            Determines
            the kind of output.
                - For image formats (tif, png, jpg, etc.), plots are 
                created 
                  using the plotting flags as below, and saved at 
                  600 dpi.
                  One plot per factor is saved.
                - For multidimensional formats (rpl, hdf5), arrays are 
                saved
                  in single files.  All factors are contained in the one
                  file.
                - For spectral formats (msa), each factor is saved to a
                  separate file.
                
        loading_prefix : string
            The prefix that any exported filenames for 
            factors/components 
            begin with
        loading_format : string
            The extension of the format that you wish to save to.
        multiple_files : Bool
            If True, on exporting a file per factor and per loading 
            will be 
            created. Otherwise only two files will be created, one 
            for the
            factors and another for the loadings. The default value 
            can be
            chosen in the preferences.
        save_figures : Bool
            If True the same figures that are obtained when using the 
            plot 
            methods will be saved with 600 dpi resolution

        Plotting options (for save_figures = True ONLY)
        ----------------------------------------------
        calibrate : bool
            if True, calibrates plots where calibration is available 
            from
            the axes_manager.  If False, plots are in pixels/channels.
        same_window : bool
            if True, plots each factor to the same window.
        comp_label : string
            the label that is either the plot title (if plotting in
            separate windows) or the label in the legend (if plotting 
            in the 
            same window)
        cmap : The colormap used for the factor image, or for peak 
            characteristics, the colormap used for the scatter plot of
            some peak characteristic.
        per_row : int, the number of plots in each row, when the 
        same_window
            parameter is True.
        save_figures_format : str
            The image format extension.

        See Also
        --------
        get_bss_factors_as_signal,
        get_bss_loadings_as_signal.
            
        """
        
        factors=self.learning_results.bss_factors
        loadings=self.learning_results.bss_loadings.T
        self._export_factors(factors,
                             folder=folder,
                             comp_ids=comp_ids,
                             calibrate=calibrate,
                             multiple_files=multiple_files,
                             factor_prefix=factor_prefix,
                             factor_format=factor_format,
                             comp_label=comp_label,
                             save_figures=save_figures,
                             cmap=cmap,
                             no_nans=no_nans,
                             same_window=same_window,
                             per_row=per_row,
                             save_figures_format=save_figures_format)
                             
        self._export_loadings(loadings,
                              comp_ids=comp_ids,
                              folder=folder,
                              calibrate=calibrate, 
                              multiple_files=multiple_files,
                              loading_prefix=loading_prefix,
                              loading_format=loading_format,
                              comp_label=comp_label,
                              cmap=cmap,
                              save_figures=save_figures,
                              same_window=same_window, 
                              no_nans=no_nans,
                              per_row=per_row,
                              save_figures_format=save_figures_format)
                              
    def _get_loadings_as_signal(self, loadings):
        from hyperspy.hspy import signals 
        data = loadings.T.reshape(
            (-1,) + self.axes_manager.navigation_shape[::-1])
        signal = signals.Signal(data,
                     axes=([{"size" : data.shape[0],
                             "navigate" : True}] +
                           self.axes_manager._get_navigation_axes_dicts()))
        signal.set_signal_origin(self.mapped_parameters.signal_origin)
        for axis in signal.axes_manager._axes[1:]:
            axis.navigate = False
        return signal

    def _get_factors_as_signal(self, factors):
        signal = self.__class__(factors.T.reshape((-1,) +
                                self.axes_manager.signal_shape[::-1]),
                                axes = [{"size" : factors.shape[-1],
                                         "navigate": True}] + 
                                    self.axes_manager._get_signal_axes_dicts())
        signal.set_signal_origin(self.mapped_parameters.signal_origin)
        signal.set_signal_type(self.mapped_parameters.signal_type)
        for axis in signal.axes_manager._axes[1:]:
            axis.navigate = False
        return signal

    def get_decomposition_loadings_as_signal(self):
        """Return the decomposition loadings as a Signal.

        See Also
        -------
        get_decomposition_factors_as_signal, export_decomposition_results.

        """
        signal = self._get_loadings_as_signal(self.learning_results.loadings)
        signal.axes_manager._axes[0].name = "Decomposition component index"
        signal.mapped_parameters.title = "Decomposition loadings of " + \
                                       self.mapped_parameters.title
        return signal

    def get_decomposition_factors_as_signal(self):
        """Return the decomposition factors as a Signal.

        See Also
        -------
        get_decompoisition_loadings_as_signal, export_decomposition_results.

        """
        signal =  self._get_factors_as_signal(self.learning_results.factors)
        signal.axes_manager._axes[0].name = "Decomposition component index"
        signal.mapped_parameters.title = ("Decomposition factors of " +
                                       self.mapped_parameters.title)
        return signal

    def get_bss_loadings_as_signal(self):
        """Return the blind source separtion loadings as a Signal.

        See Also
        -------
        get_bss_factors_as_signal, export_bss_results.

        """
        signal = self._get_loadings_as_signal(
            self.learning_results.bss_loadings)
        signal.axes_manager[0].name = "BSS component index"
        signal.mapped_parameters.title = ("BSS loadings of " +
                                       self.mapped_parameters.title)
        return signal

    def get_bss_factors_as_signal(self):
        """Return the blind source separtion factors as a Signal.

        See Also
        -------
        get_bss_loadings_as_signal, export_bss_results.

        """
        signal = self._get_factors_as_signal(self.learning_results.bss_factors)
        signal.axes_manager[0].name = "BSS component index"
        signal.mapped_parameters.title = ("BSS factors of " +
                                       self.mapped_parameters.title)
        return signal

    def plot_bss_results(self,
                         factors_navigator="auto",
                         loadings_navigator="auto",
                         factors_dim=2,
                         loadings_dim=2,):
        """Plot the blind source separation factors and loadings.

        Unlike `plot_bss_factors` and `plot_bss_loadings`, this method displays
        one component at a time. Therefore it provides a more compact
        visualization than then other two methods.  The loadings and factors
        are displayed in different windows and each has its own
        navigator/sliders to navigate them if they are multidimensional. The
        component index axis is syncronize between the two.

        Parameters
        ----------
        factor_navigator, loadings_navigator : {"auto", None, "spectrum",
        Signal}
            See `plot` documentation for details.
        factors_dim, loadings_dim: int
            Currently Hyperspy cannot plot signals of dimension higher than
            two. Therefore, to visualize the BSS results when the 
            factors or the loadings have signal dimension greater than 2
            we can view the data as spectra(images) by setting this parameter
            to 1(2). (Default 2)
        
        See Also
        --------
        plot_bss_factors, plot_bss_loadings, plot_decomposition_results.

        """
        factors = self.get_bss_factors_as_signal()
        loadings = self.get_bss_loadings_as_signal()
        factors.axes_manager._axes[0] = loadings.axes_manager._axes[0]
        if loadings.axes_manager.signal_dimension > 2:
            loadings.axes_manager.set_signal_dimension(loadings_dim)
        if factors.axes_manager.signal_dimension > 2:
            factors.axes_manager.set_signal_dimension(factors_dim)
        loadings.plot(navigator=loadings_navigator)
        factors.plot(navigator=factors_navigator)

    def plot_decomposition_results(self,
                                   factors_navigator="auto",
                                   loadings_navigator="auto",
                                   factors_dim=2,
                                   loadings_dim=2):
        """Plot the decompostion factors and loadings.

        Unlike `plot_factors` and `plot_loadings`, this method displays
        one component at a time. Therefore it provides a more compact
        visualization than then other two methods.  The loadings and factors
        are displayed in different windows and each has its own
        navigator/sliders to navigate them if they are multidimensional. The
        component index axis is syncronize between the two.
        
        Parameters
        ----------
        factor_navigator, loadings_navigator : {"auto", None, "spectrum",
        Signal}
            See `plot` documentation for details.
        factors_dim, loadings_dim : int
            Currently Hyperspy cannot plot signals of dimension higher than
            two. Therefore, to visualize the BSS results when the 
            factors or the loadings have signal dimension greater than 2
            we can view the data as spectra(images) by setting this parameter
            to 1(2). (Default 2)

        See Also
        --------
        plot_factors, plot_loadings, plot_bss_results.

        """
        factors = self.get_decomposition_factors_as_signal()
        loadings = self.get_decomposition_loadings_as_signal()
        factors.axes_manager._axes[0] = loadings.axes_manager._axes[0]
        if loadings.axes_manager.signal_dimension > 2:
            loadings.axes_manager.set_signal_dimension(loadings_dim)
        if factors.axes_manager.signal_dimension > 2:
            factors.axes_manager.set_signal_dimension(factors_dim)
        loadings.plot(navigator=loadings_navigator)
        factors.plot(navigator=factors_navigator)
    

class Signal(MVA,
             MVATools,
             Signal1DTools,
             Signal2DTools,):
    
    _record_by = ""
    _signal_type = ""
    _signal_origin = ""

    def __init__(self, data, **kwds):
        """Create a Signal from a numpy array.

        Parameters
        ----------
        data : numpy array
           The signal data. It can be an array of any dimensions.
        axes : dictionary (optional) 
            Dictionary to define the axes (see the 
            documentation of the AxesManager class for more details).
        attributes : dictionary (optional) 
            A dictionary whose items are stored as attributes.
        mapped_parameters : dictionary (optional) 
            A dictionary containing a set of parameters
            that will to stores in the `mapped_parameters` attribute.
            Some parameters might be mandatory in some cases.
        original_parameters : dictionary (optional) 
            A dictionary containing a set of parameters
            that will to stores in the `original_parameters` attribute. It
            typically contains all the parameters that has been
            imported from the original data file.        

        """
        
        self._create_mapped_parameters()
        self.learning_results = LearningResults()
        self.peak_learning_results = LearningResults()
        kwds['data'] = data
        self._load_dictionary(kwds)
        self._plot = None
        self.auto_replot = True
        self.variance = None
        self.inav = SpecialSlicers(self, True)
        self.isig = SpecialSlicers(self, False)
    
    @property        
    def navigation_indexer(self):
        warnings.warn(
            "`navigation_indexer` has been renamed to `inav` and"
            " it will be removed in the next version. ",
            DeprecationWarning)
        return self.inav

    @property
    def signal_indexer(self):
         warnings.warn(
            "`navigation_indexer` has been renamed to `isig` and"
            " it will be removed in the next version. ",
            DeprecationWarning)
         return self.isig

    def _create_mapped_parameters(self):
        self.mapped_parameters = DictionaryBrowser()
        mp = self.mapped_parameters
        mp.add_node("_internal_parameters")
        mp._internal_parameters.add_node("folding")
        folding = mp._internal_parameters.folding
        folding.unfolded = False
        folding.original_shape = None
        folding.original_axes_manager = None
        self.original_parameters = DictionaryBrowser()
        self.tmp_parameters = DictionaryBrowser()

    def __repr__(self):
        string = '<'
        string += self.__class__.__name__
        string+=", title: %s" % self.mapped_parameters.title
        string += ", dimensions: %s" % (
            self.axes_manager._get_dimension_str())
        string += '>'

        return string

    def __getitem__(self, slices, isNavigation=None):
        try:
            len(slices)
        except TypeError:
            slices = (slices,)
        _orig_slices = slices

        has_nav = True if isNavigation is None else isNavigation
        has_signal = True if isNavigation is None else not isNavigation
        
        # Create a deepcopy of self that contains a view of self.data
        _signal = self._deepcopy_with_new_data(self.data)
        
        nav_idx =  [el.index_in_array for el in
                    _signal.axes_manager.navigation_axes]
        signal_idx =  [el.index_in_array for el in
                       _signal.axes_manager.signal_axes]

        if not has_signal:
            idx =  nav_idx
        elif not has_nav:
            idx =  signal_idx
        else:
            idx =  nav_idx + signal_idx
            
        # Add support for Ellipsis
        if Ellipsis in _orig_slices:
            _orig_slices = list(_orig_slices)
            # Expand the first Ellipsis
            ellipsis_index = _orig_slices.index(Ellipsis)
            _orig_slices.remove(Ellipsis)
            _orig_slices = (_orig_slices[:ellipsis_index] +
                [slice(None),] * max(0, len(idx) - len(_orig_slices)) +
                _orig_slices[ellipsis_index:]) 
            # Replace all the following Ellipses by :
            while Ellipsis in _orig_slices:
                _orig_slices[_orig_slices.index(Ellipsis)] = slice(None)
            _orig_slices = tuple(_orig_slices)
            
        if len(_orig_slices) > len(idx):
            raise IndexError("too many indices")
                    
        slices = np.array([slice(None,)] * 
                           len(_signal.axes_manager._axes))
            
        slices[idx] = _orig_slices + (slice(None),) * max(
                            0, len(idx) - len(_orig_slices))
        
        array_slices = []
        for slice_, axis in zip(slices,_signal.axes_manager._axes):
            if (isinstance(slice_, slice) or 
                len(_signal.axes_manager._axes) < 2):
                array_slices.append(axis._slice_me(slice_))
            else:
                if isinstance(slice_, float):
                    slice_ = axis.value2index(slice_)
                array_slices.append(slice_)
                _signal._remove_axis(axis.index_in_axes_manager)
        
        _signal.data = _signal.data[array_slices]
        _signal.get_dimensions_from_data()

        return _signal
        
    def __setitem__(self, i, j):
        """x.__setitem__(i, y) <==> x[i]=y
        
        """
        if isinstance(j, Signal):
            j = j.data
        self.__getitem__(i).data[:] = j
        
    def _binary_operator_ruler(self, other, op_name):
        exception_message = (
            "Invalid dimensions for this operation")
        if isinstance(other, Signal):
            if other.data.shape != self.data.shape:
                # Are they aligned?
                are_aligned = array_tools.are_aligned(self.data.shape,
                                       other.data.shape)
                if are_aligned is True:
                    sdata, odata = array_tools.homogenize_ndim(self.data,
                                                     other.data)
                else:
                    # Let's align them if possible
                    sig_and_nav = [s for s in [self, other] if
                        s.axes_manager.signal_size > 1 and 
                        s.axes_manager.navigation_size > 1]
                        
                    sig = [s for s in [self, other] if
                        s.axes_manager.signal_size > 1 and 
                        s.axes_manager.navigation_size == 0]
                        
                    if sig_and_nav and sig:
                        self = sig_and_nav[0]
                        other = sig[0]
                        if (self.axes_manager.signal_shape == 
                                    other.axes_manager.signal_shape):
                            sdata = self.data
                            other_new_shape = [
                                axis.size if axis.navigate is False
                                else 1
                                for axis in self.axes_manager._axes]
                            odata = other.data.reshape(
                                other_new_shape)
                        elif (self.axes_manager.navigation_shape == 
                                other.axes_manager.signal_shape):
                            sdata = self.data
                            other_new_shape = [
                                axis.size if axis.navigate is True
                                else 1
                                for axis in self.axes_manager._axes]
                            odata = other.data.reshape(
                                other_new_shape)
                        else:
                            raise ValueError(exception_message)
                    elif len(sig) == 2:
                        sdata = self.data.reshape(
                            (1,) * other.axes_manager.signal_dimension
                            + self.data.shape)
                        odata = other.data.reshape(
                            other.data.shape + 
                            (1,) * self.axes_manager.signal_dimension)
                    else:
                        raise ValueError(exception_message)
                        

                # The data are now aligned but the shapes are not the 
                # same and therefore we have to calculate the resulting
                # axes
                ref_axes = self if (
                    len(self.axes_manager._axes) > 
                    len(other.axes_manager._axes)) else other
                
                new_axes = []
                for i, (ssize, osize) in enumerate(
                                    zip(sdata.shape, odata.shape)):
                    if ssize > osize:
                        if are_aligned or len(sig) != 2:
                            new_axes.append(
                                self.axes_manager._axes[i].copy())
                        else:
                            new_axes.append(self.axes_manager._axes[
                                i - other.axes_manager.signal_dimension
                                ].copy())
                        
                    elif ssize < osize:
                        new_axes.append(
                            other.axes_manager._axes[i].copy())
                        
                    else:
                        new_axes.append(
                            ref_axes.axes_manager._axes[i].copy())
                
            else:
                sdata = self.data
                odata = other.data
                new_axes = [axis.copy()
                            for axis in self.axes_manager._axes]            
            exec("result = sdata.%s(odata)" % op_name)
            new_signal = self._deepcopy_with_new_data(result)
            new_signal.axes_manager._axes = new_axes
            new_signal.axes_manager.set_signal_dimension(
                self.axes_manager.signal_dimension)
            return new_signal
        else:
            exec("result = self.data.%s(other)" %  op_name)
            return self._deepcopy_with_new_data(result)
        
    def _unary_operator_ruler(self, op_name):
        exec("result = self.data.%s()" % op_name)
        return self._deepcopy_with_new_data(result)

    def _check_signal_dimension_equals_one(self):
        if self.axes_manager.signal_dimension != 1:
            raise SignalDimensionError(self.axes_manager.signal_dimension, 1)

    def _check_signal_dimension_equals_two(self):
        if self.axes_manager.signal_dimension != 2:
            raise SignalDimensionError(self.axes_manager.signal_dimension, 2)

    def _deepcopy_with_new_data(self, data=None):
        """Returns a deepcopy of itself replacing the data.
        
        This method has the advantage over deepcopy that it does not
        copy the data what can save precious memory
        
        Parameters
        ---------
        data : {None | np.array}
        
        Returns
        -------
        ns : Signal
        
        """
        try:
            old_data = self.data
            self.data = None
            old_plot = self._plot
            self._plot = None
            ns = self.deepcopy()
            ns.data = data
            return ns
        finally:
            self.data = old_data
            self._plot = old_plot
            
    def _print_summary(self):
        string = "\n\tTitle: "
        string += self.mapped_parameters.title.decode('utf8')
        if hasattr(self.mapped_parameters,'signal_type'):
            string += "\n\tSignal type: "
            string += self.mapped_parameters.signal_type
        string += "\n\tData dimensions: "
        string += str(self.axes_manager.shape)
        if hasattr(self.mapped_parameters, 'record_by'):
            string += "\n\tData representation: "
            string += self.mapped_parameters.record_by
            string += "\n\tData type: "
            string += str(self.data.dtype)
        print string

    def _load_dictionary(self, file_data_dict):
        """Load data from dictionary.
        
        Parameters
        ----------
        file_data_dict : dictionary
            A dictionary containing at least a 'data' keyword with an array of
            arbitrary dimensions. Additionally the dictionary can contain the
            following items:
            data : numpy array
               The signal data. It can be an array of any dimensions.
            axes : dictionary (optional) 
                Dictionary to define the axes (see the 
                documentation of the AxesManager class for more details).
            attributes : dictionary (optional) 
                A dictionary whose items are stored as attributes.
            mapped_parameters : dictionary (optional) 
                A dictionary containing a set of parameters
                that will to stores in the `mapped_parameters` attribute.
                Some parameters might be mandatory in some cases.
            original_parameters : dictionary (optional) 
                A dictionary containing a set of parameters
                that will to stores in the `original_parameters` attribute. It
                typically contains all the parameters that has been
                imported from the original data file.

        """
        
        self.data = file_data_dict['data']
        if 'axes' not in file_data_dict:
            file_data_dict['axes'] = self._get_undefined_axes_list()
        self.axes_manager = AxesManager(
            file_data_dict['axes'])
        if not 'mapped_parameters' in file_data_dict:
            file_data_dict['mapped_parameters'] = {}
        if not 'original_parameters' in file_data_dict:
            file_data_dict['original_parameters'] = {}
        if 'attributes' in file_data_dict:
            for key, value in file_data_dict['attributes'].iteritems():
                if hasattr(self,key):
                    if isinstance(value,dict):
                        for k,v in value.iteritems():
                            eval('self.%s.__setattr__(k,v)'%key)
                    else:
                        self.__setattr__(key, value)
        self.original_parameters.add_dictionary(
            file_data_dict['original_parameters'])
        self.mapped_parameters.add_dictionary(
            file_data_dict['mapped_parameters'])
        if "title" not in self.mapped_parameters:
            self.mapped_parameters.title = ''
        if (self._record_by or 
                "record_by" not in self.mapped_parameters):
            self.mapped_parameters.record_by = self._record_by
        if (self._signal_origin or 
                "signal_origin" not in self.mapped_parameters):
            self.mapped_parameters.signal_origin = self._signal_origin
        if (self._signal_type or
                "signal_type" not in self.mapped_parameters):
            self.mapped_parameters.signal_type = self._signal_type
            
    def squeeze(self):
        """Remove single-dimensional entries from the shape of an array 
        and the axes.
        
        """
        # We deepcopy everything but data
        self = self._deepcopy_with_new_data(self.data)
        for axis in self.axes_manager._axes:
            if axis.size == 1:
                self._remove_axis(axis.index_in_axes_manager)
        self.data = self.data.squeeze()
        return self

    def _to_dictionary(self, add_learning_results=True):
        """Returns a dictionary that can be used to recreate the signal.
        
        All items but `data` are copies.
        
        Parameters
        ----------
        add_learning_results : bool
        
        Returns
        -------
        dic : dictionary
        
        """
        dic = {}
        dic['data'] = self.data
        dic['axes'] = self.axes_manager._get_axes_dicts()
        dic['mapped_parameters'] = \
        self.mapped_parameters.deepcopy().as_dictionary()
        dic['original_parameters'] = \
        self.original_parameters.deepcopy().as_dictionary()
        dic['tmp_parameters'] = \
                        self.tmp_parameters.deepcopy().as_dictionary()
        if add_learning_results and hasattr(self,'learning_results'):
            dic['learning_results'] = copy.deepcopy(
                                                self.learning_results.__dict__)
        return dic
        
    def _get_undefined_axes_list(self):
        axes = []
        for i in xrange(len(self.data.shape)):
            axes.append({'size': int(self.data.shape[i]),})
        return axes

    def __call__(self, axes_manager=None):
        if axes_manager is None:
            axes_manager = self.axes_manager
        return np.atleast_1d(
            self.data.__getitem__(axes_manager._getitem_tuple))
            
    def plot(self, navigator="auto", axes_manager=None):
        """Plot the signal at the current coordinates.
            
        For multidimensional datasets an optional figure,
        the "navigator", with a cursor to navigate that data is
        raised. In any case it is possible to navigate the data using
        the sliders. Currently only signals with signal_dimension equal to
        0, 1 and 2 can be plotted.
        
        Parameters
        ----------
        navigator : {"auto", None, "spectrum", Signal}
            If "auto", if navigation_dimension > 0, a navigator is
            provided to explore the data.
            If navigation_dimension is 1 and the signal is an image
            the navigator is a spectrum obtained by integrating 
            over the signal axes (the image).
            If navigation_dimension is 1 and the signal is a spectrum
            the navigator is an image obtained by stacking horizontally
            all the spectra in the dataset.
            If navigation_dimension is > 1, the navigator is an image
            obtained by integrating the data over the signal axes.
            Additionaly, if navigation_dimension > 2 a window                   
            with one slider per axis is raised to navigate the data.
            For example,
            if the dataset consists of 3 navigation axes X, Y, Z and one
            signal axis, E, the default navigator will be an image
            obtained by integrating the data over E at the current Z
            index and a window with sliders for the X, Y and Z axes 
            will be raised. Notice that changing the Z-axis index
            changes the navigator in this case.
            If None and the navigation dimension > 0 a window
            with one slider per axis is raised to navigate the data.
            If "spectrum" and navigation_dimension > 0 the navigator
            is always a spectrum obtained by integrating the data 
            over all other axes.
            Alternatively a Signal instance can be provided. The signal
            dimension must be 1 (for a spectrum navigator) or 2 (for a
            image navigator) and navigation_shape must be 0 (for a static 
            navigator) or navigation_shape + signal_shape must be equal
            to the navigator_shape of the current object (for a dynamic
            navigator).

        axes_manager : {None, axes_manager}
            If None `axes_manager` is used.

        """
        if self._plot is not None:
            try:
                self._plot.close()
            except:
                # If it was already closed it will raise an exception,
                # but we want to carry on...
                pass

        if axes_manager is None:
            axes_manager = self.axes_manager
        if axes_manager.signal_dimension == 0:            
            self._plot = mpl_he.MPL_HyperExplorer()
        elif axes_manager.signal_dimension == 1:
            # Hyperspectrum
            self._plot = mpl_hse.MPL_HyperSpectrum_Explorer()            
        elif axes_manager.signal_dimension == 2:
            self._plot = mpl_hie.MPL_HyperImage_Explorer()
        else:
            raise ValueError('Plotting is not supported for this view')
        
        self._plot.axes_manager = axes_manager
        self._plot.signal_data_function = self.__call__
        if self.mapped_parameters.title:
            self._plot.signal_title = self.mapped_parameters.title
        elif self.tmp_parameters.has_item('filename'):
            self._plot.signal_title = self.tmp_parameters.filename            
    
        def get_static_explorer_wrapper(*args, **kwargs):
            return navigator()
            
        def get_1D_sum_explorer_wrapper(*args, **kwargs):
            navigator = self
            # Sum over all but the first navigation axis.
            while len(navigator.axes_manager.shape) > 1:
                    navigator = navigator.sum(-1)
            return np.nan_to_num(navigator.data).squeeze()

        def get_dynamic_explorer_wrapper(*args, **kwargs):
            navigator.axes_manager.indices = self.axes_manager.indices[
                    navigator.axes_manager.signal_dimension:]
            return navigator()

        if not isinstance(navigator, Signal) and navigator == "auto":
            if (self.axes_manager.navigation_dimension == 1 and
                self.axes_manager.signal_dimension == 1):
                    navigator = "data"
            elif self.axes_manager.navigation_dimension > 0:
                if self.axes_manager.signal_dimension == 0:                                           
                    navigator = self.deepcopy()                                 
                else:                                                           
                    navigator = self 
                    while navigator.axes_manager.signal_dimension > 0:
                        navigator = navigator.sum(-1)
                if navigator.axes_manager.navigation_dimension == 1:
                    navigator = navigator.as_spectrum(0)
                else:
                    navigator = navigator.as_image((0,1))
            else:
                navigator = None
        # Navigator properties
        if axes_manager.navigation_axes:
            if navigator is None:
                self._plot.navigator_data_function = None
            elif isinstance(navigator, Signal):
                # Dynamic navigator
                if (axes_manager.navigation_shape == 
                      navigator.axes_manager.signal_shape + 
                      navigator.axes_manager.navigation_shape):
                    self._plot.navigator_data_function = \
                        get_dynamic_explorer_wrapper
 
                elif (axes_manager.navigation_shape == 
                        navigator.axes_manager.signal_shape or
                        axes_manager.navigation_shape[:2] == 
                        navigator.axes_manager.signal_shape or
                        (axes_manager.navigation_shape[0],) == 
                        navigator.axes_manager.signal_shape):
                    self._plot.navigator_data_function = \
                        get_static_explorer_wrapper
                else:
                    raise ValueError(
                            "The navigator dimensions are not compatible with "
                            "those of self.")
            elif navigator == "data":
                self._plot.navigator_data_function = lambda : self.data
            elif navigator == "spectrum":
                self._plot.navigator_data_function = \
                    get_1D_sum_explorer_wrapper
            else:
                raise ValueError(
                    "navigator must be one of \"spectrum\",\"auto\","
                        " None, a Signal instance")
                
        self._plot.plot()
              
    def save(self, filename=None, overwrite=None, extension=None,
             **kwds):
        """Saves the signal in the specified format.

        The function gets the format from the extension.:
            - hdf5 for HDF5
            - rpl for Ripple (useful to export to Digital Micrograph)
            - msa for EMSA/MSA single spectrum saving.
            - Many image formats such as png, tiff, jpeg...

        If no extension is provided the default file format as defined 
        in the `preferences` is used.
        Please note that not all the formats supports saving datasets of
        arbitrary dimensions, e.g. msa only suports 1D data.
        
        Each format accepts a different set of parameters. For details 
        see the specific format documentation.

        Parameters
        ----------
        filename : str or None
            If None (default) and tmp_parameters.filename and 
            `tmp_paramters.folder` are defined, the
            filename and path will be taken from there. A valid
            extension can be provided e.g. "my_file.rpl", see `extension`.
        overwrite : None, bool
            If None, if the file exists it will query the user. If 
            True(False) it (does not) overwrites the file if it exists.
        extension : {None, 'hdf5', 'rpl', 'msa',common image extensions e.g. 'tiff', 'png'}
            The extension of the file that defines the file format. 
            If None, the extesion is taken from the first not None in the follwoing list:
            i) the filename 
            ii)  `tmp_parameters.extension`
            iii) `preferences.General.default_file_format` in this order. 
            
        """
        if filename is None:
            if (self.tmp_parameters.has_item('filename') and 
                self.tmp_parameters.has_item('folder')):
                filename = os.path.join(
                    self.tmp_parameters.folder,
                    self.tmp_parameters.filename)
                extesion = (self.tmp_parameters.extension
                            if not extension
                            else extension)
            elif self.mapped_parameters.has_item('original_filename'):
                filename = self.mapped_parameters.original_filename
            else:
                raise ValueError('File name not defined')
        if extension is not None:
            basename, ext = os.path.splitext(filename)
            filename = basename + '.' + extension
        io.save(filename, self, overwrite=overwrite, **kwds)

    def _replot(self):
        if self._plot is not None:
            if self._plot.is_active() is True:
                self.plot()

    @auto_replot
    def get_dimensions_from_data(self):
        """Get the dimension parameters from the data_cube. Useful when 
        the data_cube was externally modified, or when the SI was not 
        loaded from a file
        
        """
        dc = self.data
        for axis in self.axes_manager._axes:
            axis.size = int(dc.shape[axis.index_in_array])

    def crop(self, axis, start=None, end=None):
        """Crops the data in a given axis. The range is given in pixels
        
        Parameters
        ----------
        axis : {int | string}
            Specify the data axis in which to perform the cropping 
            operation. The axis can be specified using the index of the 
            axis in `axes_manager` or the axis name.
        start, end : {int | float | None}
            The beginning and end of the cropping interval. If int
            the value is taken as the axis index. If float the index 
            is calculated using the axis calibration. If start/end is 
            None crop from/to the low/high end of the axis.
                    
        """
        axis = self.axes_manager[axis]
        i1, i2 = axis._get_index(start), axis._get_index(end) 
        if i1 is not None:
            new_offset = axis.axis[i1]
        # We take a copy to guarantee the continuity of the data
        self.data = self.data[
            (slice(None),) * axis.index_in_array + (slice(i1, i2),
            Ellipsis)]

        if i1 is not None:
            axis.offset = new_offset
        self.get_dimensions_from_data()
        self.squeeze()

    @auto_replot
    def roll_xy(self, n_x, n_y = 1):
        """Roll over the x axis n_x positions and n_y positions the 
        former rows.

        This method has the purpose of "fixing" a bug in the acquisition
         of the Orsay's microscopes and probably it does not have 
         general interest.

        Parameters
        ----------
        n_x : int
        n_y : int

        Notes
        -----
        Useful to correct the SI column storing bug in Marcel's
        acquisition routines.
        
        """
        self.data = np.roll(self.data, n_x, 0)
        self.data[:n_x, ...] = np.roll(self.data[:n_x, ...], n_y, 1)

    def swap_axes(self, axis1, axis2):
        """Swaps the axes.

        Parameters
        ----------
        axis1, axis2 : {int | str}
            Specify the data axes in which to perform the operation.
            The axis can be specified using the index of the 
            axis in `axes_manager` or the axis name.
        
        Returns
        -------
        s : a copy of the object with the axes swapped.
        
        """
        axis1 = self.axes_manager[axis1].index_in_array
        axis2 = self.axes_manager[axis2].index_in_array
        s = self._deepcopy_with_new_data(self.data.swapaxes(axis1, axis2))
        c1 = s.axes_manager._axes[axis1]
        c2 = s.axes_manager._axes[axis2]
        s.axes_manager._axes[axis1] = c2
        s.axes_manager._axes[axis2] = c1
        s.axes_manager._update_attributes()
        s._make_sure_data_is_contiguous()
        return s

    def rollaxis(self, axis, to_axis):
        """Roll the specified axis backwards, until it lies in a given position.

        Parameters
        ----------
        axis : {int, str}
            The axis to roll backwards.  The positions of the other axes do not
            change relative to one another.
        to_axis : {int, str}
            The axis is rolled until it lies before this other axis.
        
        Returns
        -------
        s : Signal or subclass
            Output signal.
        
        See Also
        --------
        roll : swap_axes
        
        Examples
        --------
        >>> s = signals.Spectrum(np.ones((5,4,3,6)))
        >>> s
        <Spectrum, title: , dimensions: (3, 4, 5, 6)>
        >>> s.rollaxis(3, 1)
        <Spectrum, title: , dimensions: (3, 4, 5, 6)>
        >>> s.rollaxis(2,0)
        <Spectrum, title: , dimensions: (5, 3, 4, 6)>
        
        """
        axis = self.axes_manager[axis].index_in_array
        to_index = self.axes_manager[to_axis].index_in_array
        if axis == to_index:
            return self.deepcopy()
        new_axes_indices = hyperspy.misc.utils.rollelem(
                [axis_.index_in_array for axis_ in self.axes_manager._axes],
                index=axis,
                to_index=to_index)

        
        s = self._deepcopy_with_new_data(self.data.transpose(new_axes_indices))
        s.axes_manager._axes = hyperspy.misc.utils.rollelem(
                                                    s.axes_manager._axes,
                                                    index=axis,
                                                    to_index=to_index)
        s.axes_manager._update_attributes()
        s._make_sure_data_is_contiguous()
        return s

    def rebin(self, new_shape):
        """Returns the object with the data rebinned.

        Parameters
        ----------
        new_shape: tuple of ints
            The new shape must be a divisor of the original shape
            
        Returns
        -------
        s : Signal subclass
            
        """
        if len(new_shape) != len(self.data.shape):
            raise ValueError("Wrong shape size")
        new_shape_in_array = []
        for axis in self.axes_manager._axes:
            new_shape_in_array.append(
                new_shape[axis.index_in_axes_manager])
        factors = (np.array(self.data.shape) / 
                           np.array(new_shape_in_array))
        s = self._deepcopy_with_new_data(
            array_tools.rebin(self.data, new_shape_in_array))
        for axis in s.axes_manager._axes:
            axis.scale *= factors[axis.index_in_array]
        s.get_dimensions_from_data()
        return s

    def split(self, axis=None, number_of_parts=None, step_sizes=None):
        """Splits the data into several signals.

        The split can be defined either by giving either 
        the number_of_parts for homogenous splitting or a list
        of customized step sizes. If number_of_pars and step_sizes are
        not defined (None) the default values are read from
        mapped_parameters.splitting in they are defined there.

        Parameters
        ----------

        axis : {int, string, None}
            Specify the data axis in which to perform the splitting 
            operation. The axis can be specified using the index of the 
            axis in `axes_manager` or the axis name. It can only be None
            when the value is defined in mapped_parameters.splitting
        number_of_parts : {int | None}
            Number of parts in which the SI will be splitted. The 
            splitting is homegenous. When the axis size is not divisible
            by the number_of_parts the reminder data is lost without
            warning.
        step_sizes : {list of ints | None}
            Size of the splitted parts.


        Returns
        -------
        tuple with the splitted signals
        
        """
        
        shape = self.data.shape
        signal_dict = self._to_dictionary(add_learning_results=False)
        if axis is None:
            if self.mapped_parameters.has_item("splitting.axis"):
                axis = self.mapped_parameters.splitting.axis
            else:
                raise ValueError(
                    "Please specify the axis over which I should "
                    "perform the operation")
        else:
            axis = self.axes_manager[axis].index_in_array
        
        if number_of_parts is None and step_sizes is None:
            if not self.mapped_parameters.has_item(
                                                "splitting.step_sizes"):
                raise ValueError(
                    "Please provide either number_of_parts "
                    "or a step_sizes list.")
            else:
                step_sizes = self.mapped_parameters.splitting.step_sizes
                # Remove the splitting subsection of mapped_parameters
                # because it must not be inherited by the splitted
                # signals.
                del signal_dict['mapped_parameters']['splitting']
                messages.information(
                    "Automatically splitting in %s step sizes"  %
                                     step_sizes)
        elif number_of_parts is not None and step_sizes is not None:
            raise ValueError(
                "Print define step_sizes or number_of_part "
                "but not both.")
        elif step_sizes is None:
            if number_of_parts > shape[axis]:
                raise ValueError(
                    "The number of parts is greater than "
                    "the axis size.")
            else:
                step_sizes = ([shape[axis] // number_of_parts,] * 
                              number_of_parts)
        splitted = ()
        cut_index = np.array([0] + step_sizes).cumsum()
            
        axes_dict = signal_dict['axes']
        for i in xrange(len(cut_index)-1):
            axes_dict[axis]['offset'] = \
                self.axes_manager._axes[axis].index2value(cut_index[i])
            axes_dict[axis]['size'] = cut_index[i + 1] - cut_index[i] 
            data = self.data[
                (slice(None), ) * axis +
                (slice(cut_index[i], cut_index[i + 1]), Ellipsis)]
            signal_dict['data'] = data
            splitted += self.__class__(**signal_dict),
        return splitted

    def unfold_if_multidim(self):
        """Unfold the datacube if it is >2D

        Returns
        -------

        Boolean. True if the data was unfolded by the function.
        """
        if len(self.axes_manager._axes)>2:
            print "Automatically unfolding the data"
            self.unfold()
            return True
        else:
            return False

    @auto_replot
    def _unfold(self, steady_axes, unfolded_axis):
        """Modify the shape of the data by specifying the axes the axes which
        dimension do not change and the axis over which the remaining axes will
        be unfolded

        Parameters
        ----------
        steady_axes : list
            The indices of the axes which dimensions do not change
        unfolded_axis : int
            The index of the axis over which all the rest of the axes (except
            the steady axes) will be unfolded

        See also
        --------
        fold
        """

        # It doesn't make sense unfolding when dim < 3
        if len(self.data.squeeze().shape) < 3:
            return False

        # We need to store the original shape and coordinates to be used
        # by
        # the fold function only if it has not been already stored by a
        # previous unfold
        folding = self.mapped_parameters._internal_parameters.folding
        if folding.unfolded is False:
            folding.original_shape = self.data.shape
            folding.original_axes_manager = self.axes_manager
            folding.unfolded = True

        new_shape = [1] * len(self.data.shape)
        for index in steady_axes:
            new_shape[index] = self.data.shape[index]
        new_shape[unfolded_axis] = -1
        self.data = self.data.reshape(new_shape)
        self.axes_manager = self.axes_manager.deepcopy()
        uname = ''
        uunits = ''
        to_remove = []
        for axis, dim in zip(self.axes_manager._axes, new_shape):
            if dim == 1:
                uname += ',' + unicode(axis)
                uunits = ',' + unicode(axis.units)
                to_remove.append(axis)
        ua = self.axes_manager._axes[unfolded_axis]
        ua.name = unicode(ua) + uname
        ua.units = unicode(ua.units) + uunits                                             
        ua.size = self.data.shape[unfolded_axis]
        for axis in to_remove:
            self.axes_manager.remove(axis.index_in_axes_manager)
        self.data = self.data.squeeze()

    def unfold(self):
        """Modifies the shape of the data by unfolding the signal and
        navigation dimensions separaterly

        """
        self.unfold_navigation_space()
        self.unfold_signal_space()

    def unfold_navigation_space(self):
        """Modify the shape of the data to obtain a navigation space of
        dimension 1
        """

        if self.axes_manager.navigation_dimension < 2:
            return False
        steady_axes = [
                        axis.index_in_array for axis in
                        self.axes_manager.signal_axes]
        unfolded_axis = (
                    self.axes_manager.navigation_axes[0].index_in_array)
        self._unfold(steady_axes, unfolded_axis)

    def unfold_signal_space(self):
        """Modify the shape of the data to obtain a signal space of
        dimension 1
        """
        if self.axes_manager.signal_dimension < 2:
            return False
        steady_axes = [
                        axis.index_in_array for axis in
                        self.axes_manager.navigation_axes]
        unfolded_axis = self.axes_manager.signal_axes[0].index_in_array
        self._unfold(steady_axes, unfolded_axis)

    @auto_replot
    def fold(self):
        """If the signal was previously unfolded, folds it back"""
        folding = self.mapped_parameters._internal_parameters.folding
        # Note that == must be used instead of is True because 
        # if the value was loaded from a file its type can be np.bool_
        if folding.unfolded == True:
            self.data = self.data.reshape(folding.original_shape)
            self.axes_manager = folding.original_axes_manager
            folding.original_shape = None
            folding.original_axes_manager = None
            folding.unfolded = False
            
    def _make_sure_data_is_contiguous(self):
        if self.data.flags['C_CONTIGUOUS'] is False:
            self.data = np.ascontiguousarray(self.data)

    def _iterate_signal(self):
        """Iterates over the signal data.
        
        It is faster than using the signal iterator.
        
        """
        if self.axes_manager.navigation_size < 2:
            yield self()
            return
        self._make_sure_data_is_contiguous()
        axes = [axis.index_in_array for 
                axis in self.axes_manager.signal_axes]
        unfolded_axis = (
                self.axes_manager.navigation_axes[0].index_in_array)
        new_shape = [1] * len(self.data.shape)
        for axis in axes:
            new_shape[axis] = self.data.shape[axis]
        new_shape[unfolded_axis] = -1
        # Warning! if the data is not contigous it will make a copy!!
        data = self.data.reshape(new_shape)
        for i in xrange(data.shape[unfolded_axis]):
            getitem = [0] * len(data.shape)
            for axis in axes:
                getitem[axis] = slice(None)
            getitem[unfolded_axis] = i
            yield(data[getitem])

    def _remove_axis(self, axis):
        axis = self.axes_manager[axis]
        self.axes_manager.remove(axis.index_in_axes_manager)
        if axis.navigate is False: # The removed axis is a signal axis
            if self.axes_manager.signal_dimension == 2:
                self._record_by = "image"
            elif self.axes_manager.signal_dimension == 1:
                self._record_by = "spectrum"
            elif self.axes_manager.signal_dimension == 0:
                self._record_by = ""
            else:
                return
            self.mapped_parameters.record_by = self._record_by
            self._assign_subclass()
            
    def _apply_function_on_data_and_remove_axis(self, function, axis):
        s = self._deepcopy_with_new_data(
            function(self.data,
                     axis=self.axes_manager[axis].index_in_array))
        s._remove_axis(axis)
        return s

    def sum(self, axis):
        """Sum the data over the given axis.

        Parameters
        ----------
        axis : {int, string}
           The axis can be specified using the index of the axis in 
           `axes_manager` or the axis name.

        Returns
        -------
        s : Signal

        See also
        --------
        sum_in_mask, mean

        Examples
        --------
        >>> import numpy as np
        >>> s = Signal(np.random.random((64,64,1024)))
        >>> s.data.shape
        (64,64,1024)
        >>> s.sum(-1).data.shape
        (64,64)
        # If we just want to plot the result of the operation
        s.sum(-1, True).plot()
        
        """
        return self._apply_function_on_data_and_remove_axis(np.sum, axis)

    def max(self, axis, return_signal=False):
        """Returns a signal with the maximum of the signal along an axis.

        Parameters
        ----------
        axis : {int | string}
           The axis can be specified using the index of the axis in 
           `axes_manager` or the axis name.

        Returns
        -------
        s : Signal

        See also
        --------
        sum, mean, min

        Examples
        --------
        >>> import numpy as np
        >>> s = Signal(np.random.random((64,64,1024)))
        >>> s.data.shape
        (64,64,1024)
        >>> s.max(-1).data.shape
        (64,64)        
        
        """
        return self._apply_function_on_data_and_remove_axis(np.max, axis)

    def min(self, axis):
        """Returns a signal with the minimum of the signal along an axis.

        Parameters
        ----------
        axis : {int | string}
           The axis can be specified using the index of the axis in 
           `axes_manager` or the axis name.

        Returns
        -------
        s : Signal

        See also
        --------
        sum, mean, max, std, var

        Examples
        --------
        >>> import numpy as np
        >>> s = Signal(np.random.random((64,64,1024)))
        >>> s.data.shape
        (64,64,1024)
        >>> s.min(-1).data.shape
        (64,64)        
        
        """
        
        return self._apply_function_on_data_and_remove_axis(np.min, axis)
    
    def mean(self, axis):
        """Returns a signal with the average of the signal along an axis.

        Parameters
        ----------
        axis : {int | string}
           The axis can be specified using the index of the axis in 
           `axes_manager` or the axis name.

        Returns
        -------
        s : Signal

        See also
        --------
        sum_in_mask, mean

        Examples
        --------
        >>> import numpy as np
        >>> s = Signal(np.random.random((64,64,1024)))
        >>> s.data.shape
        (64,64,1024)
        >>> s.mean(-1).data.shape
        (64,64)
        
        """
        return self._apply_function_on_data_and_remove_axis(np.mean, 
                                                            axis)

    def std(self, axis):
        """Returns a signal with the standard deviation of the signal along 
        an axis.
        
        Parameters
        ----------
        axis : {int | string}
           The axis can be specified using the index of the axis in 
           `axes_manager` or the axis name.

        Returns
        -------
        s : Signal

        See also
        --------
        sum_in_mask, mean

        Examples
        --------
        >>> import numpy as np
        >>> s = Signal(np.random.random((64,64,1024)))
        >>> s.data.shape
        (64,64,1024)
        >>> s.std(-1).data.shape
        (64,64)
        
        """
        return self._apply_function_on_data_and_remove_axis(np.std, axis)
        
    def var(self, axis):
        """Returns a signal with the variances of the signal along an axis.

        Parameters
        ----------
        axis : {int | string}
           The axis can be specified using the index of the axis in 
           `axes_manager` or the axis name.

        Returns
        -------
        s : Signal

        See also
        --------
        sum_in_mask, mean

        Examples
        --------
        >>> import numpy as np
        >>> s = Signal(np.random.random((64,64,1024)))
        >>> s.data.shape
        (64,64,1024)
        >>> s.var(-1).data.shape
        (64,64)
        
        """
        return self._apply_function_on_data_and_remove_axis(np.var, axis)

    def diff(self, axis, order=1):
        """Returns a signal with the n-th order discrete difference along 
        given axis.

        Parameters
        ----------
        axis : {int | string}
           The axis can be specified using the index of the axis in 
           `axes_manager` or the axis name.
        order: the order of the derivative

        See also
        --------
        mean, sum

        Examples
        --------
        >>> import numpy as np
        >>> s = Signal(np.random.random((64,64,1024)))
        >>> s.data.shape
        (64,64,1024)
        >>> s.diff(-1).data.shape
        (64,64,1023)
        
        """
        
        s = self._deepcopy_with_new_data(
            np.diff(self.data,order,axis))
        axis = s.axes_manager._axes[axis]
        axis.offset += (axis.scale / 2)
        s.get_dimensions_from_data()
        return s

    def integrate_simpson(self, axis):
        """Returns a signal with the result of calculating the integral 
        of the signal along an axis using Simpson's rule.

        Parameters
        ----------
        axis : {int | string}
           The axis can be specified using the index of the axis in 
           `axes_manager` or the axis name.

        Returns
        -------
        s : Signal

        See also
        --------
        sum_in_mask, mean

        Examples
        --------
        >>> import numpy as np
        >>> s = Signal(np.random.random((64,64,1024)))
        >>> s.data.shape
        (64,64,1024)
        >>> s.var(-1).data.shape
        (64,64)
        
        """
        axis = self.axes_manager[axis]
        s = self._deepcopy_with_new_data(
            sp.integrate.simps(y=self.data,
                               x=axis.axis,
                               axis=axis.index_in_array))
        s._remove_axis(axis.index_in_axes_manager)
        return s

    def indexmax(self, axis):
        """Returns a signal with the index of the maximum along an axis.

        Parameters
        ----------
        axis : {int | string}
           The axis can be specified using the index of the axis in 
           `axes_manager` or the axis name.

        Returns
        -------
        s : Signal
            The data dtype is always int.

        See also
        --------
        sum, mean, min

        Usage
        -----
        >>> import numpy as np
        >>> s = Signal(np.random.random((64,64,1024)))
        >>> s.data.shape
        (64,64,1024)
        >>> s.indexmax(-1).data.shape
        (64,64)        
        
<<<<<<< HEAD
    def get_histogram(img,bins='freedman',range_bins=None):
        """Return an histogram of a signal
        
        More sophisticated algorithms for determining bins can be used.
        Aside from the `bins` argument allowing a string specified how bins
        are computed, the parameters are the same as numpy.histogram().
        
        Parameters
        ----------
        
        bins : int or list or str (optional)
            If bins is a string, then it must be one of:            
            'knuth' : use Knuth's rule to determine bins
            'scotts' : use Scott's rule to determine bins
            'freedman' : use the Freedman-diaconis rule to determine bins
            'blocks' : use bayesian blocks for dynamic bin widths
            
        range_bins : tuple or None (optional)
            the minimum and maximum range for the histogram. If not specified,
            it will be (x.min(), x.max())
            
        Return
        ------
        A 1D spectrum of the histogram
        
        See Also        
        --------
        astroML.density_estimation.histogram
        numpy.histogram        
        """
        from hyperspy import signals
        from hyperspy.misc.borrowed.astroML.histtools import histogram
        
        hist, bin_edges = histogram(img.data.flatten(),bins=bins,range=range_bins)
        hist_spec = signals.Spectrum(hist)
        if bins == 'blocks':
            hist_spec.axes_manager.signal_axes[0].axis=bin_edges[:-1]
            warnings.warn(
            "The options `bins = 'blocks'` is not fully supported in this " 
            "versions of hyperspy. It should be used for plotting purpose"
            "only.")
        else:            
            hist_spec.axes_manager[0].scale=bin_edges[1]-bin_edges[0]
            hist_spec.axes_manager[0].offset=bin_edges[0]
        
        hist_spec.axes_manager[0].name= 'value'
        hist_spec.mapped_parameters.title=img.mapped_parameters.title
        return hist_spec            
        
=======
        """
        return self._apply_function_on_data_and_remove_axis(np.argmax, axis)
       
    def valuemax(self, axis):                                                                         
        """Returns a signal with the value of the maximum along an axis.
                                                                                
        Parameters                                                              
        ----------                                                              
        axis : {int | string}                                                   
           The axis can be specified using the index of the axis in             
           `axes_manager` or the axis name.                                     
                                                                                
        Returns                                                                 
        -------                                                                 
        s : Signal                                                              
            The data dtype is always int.                                       
                                                                                
        See also                                                                
        --------                                                                
        sum, mean, min                                                          
                                                                                
        Usage                                                                   
        -----                                                                   
        >>> import numpy as np                                                  
        >>> s = Signal(np.random.random((64,64,1024)))                          
        >>> s.data.shape                                                        
        (64,64,1024)                                                            
        >>> s.valuemax(-1).data.shape                                             
        (64,64)                                                                 
                                                                                
        """                                                                     
        s = self.indexmax(axis)                                                 
        s.data = self.axes_manager[axis].index2value(s.data)                 
        return s

>>>>>>> 96b91727
    def copy(self):
        try:
            backup_plot = self._plot
            self._plot = None
            return copy.copy(self)
        finally:
            self._plot = backup_plot

    def __deepcopy__(self, memo):
        dc = type(self)(**self._to_dictionary())
        if dc.data is not None:
            dc.data = dc.data.copy()
        # The Signal subclasses might change the view on init
        # The following code just copies the original view
        for oaxis, caxis in zip(self.axes_manager._axes,
                                dc.axes_manager._axes):
            caxis.navigate = oaxis.navigate
        return dc
            
    def deepcopy(self):
        return copy.deepcopy(self)

    def change_dtype(self, dtype):
        """Change the data type
        
        Parameters
        ----------

        dtype : str or dtype
            Typecode or data-type to which the array is cast.
            
        Examples
        --------
        >>> import numpy as np
        >>> from hyperspy.signals import Spectrum
        >>> s = signals.Spectrum(np.array([1,2,3,4,5]))
        >>> s.data
        array([1, 2, 3, 4, 5])
        >>> s.change_dtype('float')
        >>> s.data
        array([ 1.,  2.,  3.,  4.,  5.])
        
        """
        
        self.data = self.data.astype(dtype)
        
    def estimate_poissonian_noise_variance(self,
            dc=None, gaussian_noise_var=None):
        """Variance estimation supposing Poissonian noise.

        Parameters
        ----------
        dc : None or numpy array
            If None the SI is used to estimate its variance.
            Otherwise, the
            provided array will be used.
        Note
        ----
        The gain_factor and gain_offset from the aquisition parameters 
        are used
        
        """
        gain_factor = 1
        gain_offset = 0
        correlation_factor = 1
        if not self.mapped_parameters.has_item("Variance_estimation"):
            print("No Variance estimation parameters found in mapped "
                  "parameters. The variance will be estimated supposing"
                  " perfect poissonian noise")
        if self.mapped_parameters.has_item(
            'Variance_estimation.gain_factor'):
            gain_factor = self.mapped_parameters.\
                Variance_estimation.gain_factor
        if self.mapped_parameters.has_item(
            'Variance_estimation.gain_offset'):
            gain_offset = self.mapped_parameters.Variance_estimation.\
                gain_offset
        if self.mapped_parameters.has_item(
            'Variance_estimation.correlation_factor'):
            correlation_factor = \
                self.mapped_parameters.Variance_estimation.\
                    correlation_factor
        print "Gain factor = ", gain_factor
        print "Gain offset = ", gain_offset
        print "Correlation factor = ", correlation_factor
        if dc is None:
            dc = self.data
        self.variance = dc * gain_factor + gain_offset
        if self.variance.min() < 0:
            if gain_offset == 0 and gaussian_noise_var is None:
                raise ValueError("The variance estimation results"
                       "in negative values"
                       "Maybe the gain_offset is wrong?")
                self.variance = None
                return
            elif gaussian_noise_var is None:
                print "Clipping the variance to the gain_offset value"
                minimum = 0 if gain_offset < 0 else gain_offset
                self.variance = np.clip(self.variance, minimum,
                np.Inf)
            else:
                print "Clipping the variance to the gaussian_noise_var"
                self.variance = np.clip(self.variance,
                                        gaussian_noise_var,
                                        np.Inf)

    def get_current_signal(self, auto_title=True, auto_filename=True):
        """Returns the data at the current coordinates as a Signal subclass.

        The signal subclass is the same as that of the current object. All the 
        axes navigation attribute are set to False.
        
        Parameters
        ----------
        auto_title : bool
            If True an space followed by the current indices in parenthesis
            are appended to the title.
        auto_filename : bool
            If True and `tmp_parameters.filename` is defined 
            (what is always the case when the Signal has been read from a file),
            the filename is modified by appending an underscore and a parenthesis
            containing the current indices.

        Returns
        -------
        cs : Signal subclass instance.

        Examples
        --------
        >>> im = signals.Image(np.zeros((2,3, 32,32)))
        >>> im
        <Image, title: , dimensions: (3, 2, 32, 32)>
        >>> im.axes_manager.indices = 2,1
        >>> im.get_current_signal()
        <Image, title:  (2, 1), dimensions: (32, 32)>

        """
        cs = self.__class__(                                                    
                    self(),                                                     
                    axes=self.axes_manager._get_signal_axes_dicts(),            
                    mapped_parameters=self.mapped_parameters.as_dictionary(),)  
                                                                                
        if auto_filename is True and self.tmp_parameters.has_item('filename'):                            
            cs.tmp_parameters.filename = (self.tmp_parameters.filename + 
                                          '_' + 
                                          str(self.axes_manager.indices))                             
            cs.tmp_parameters.extension = self.tmp_parameters.extension
            cs.tmp_parameters.folder = self.tmp_parameters.folder
        if auto_title is True:
            cs.mapped_parameters.title = (cs.mapped_parameters.title +              
                    ' ' + str(self.axes_manager.indices))                       
        cs.axes_manager._set_axis_attribute_values("navigate", False)        
        return cs
                
    def _get_navigation_signal(self):
        if self.axes_manager.navigation_dimension == 0:
            return self.__class__(np.array([0,]).astype(self.data.dtype))
        elif self.axes_manager.navigation_dimension == 1:
            from hyperspy._signals.spectrum import Spectrum
            s = Spectrum(
                    np.zeros(self.axes_manager._navigation_shape_in_array,
                             dtype=self.data.dtype),
                         axes=self.axes_manager._get_navigation_axes_dicts())
        elif self.axes_manager.navigation_dimension == 2:
            from hyperspy._signals.image import Image
            s = Image(np.zeros(self.axes_manager._navigation_shape_in_array,
                               dtype=self.data.dtype),
                      axes=self.axes_manager._get_navigation_axes_dicts())
        else:
            s = Signal(np.zeros(self.axes_manager._navigation_shape_in_array,
                                dtype=self.data.dtype),
                       axes=self.axes_manager._get_navigation_axes_dicts())
        return s
                
    def __iter__(self):
        return self
        
    def next(self):
        self.axes_manager.next()
        return self.get_current_signal()                                               

    def __len__(self):
        return self.axes_manager.signal_shape[-1]

    def as_spectrum(self, spectral_axis):
        """Return the Signal as a spectrum.
        
        The chosen spectral axis is moved to the last index in the 
        array and the data is made contiguous for effecient 
        iteration over spectra.


        Parameters
        ----------
        spectral_axis : {int, complex, str}
            Select the spectral axis to-be using its index or name.
            
        Examples
        --------        
        >>> img = signals.Image(np.ones((3,4,5,6)))
        >>> img
        <Image, title: , dimensions: (4, 3, 6, 5)>
        >>> img.to_spectrum(-1+1j)
        <Spectrum, title: , dimensions: (6, 5, 4, 3)>
        >>> img.to_spectrum(0)
        <Spectrum, title: , dimensions: (6, 5, 3, 4)>

        """
        # Roll the spectral axis to-be to the latex index in the array
        sp = self.rollaxis(spectral_axis, -1 + 3j)
        sp.mapped_parameters.record_by = "spectrum"
        sp._assign_subclass()
        return sp
        
    def as_image(self, image_axes):
        """Convert signal to image.
        
        The chosen image axes are moved to the last indices in the 
        array and the data is made contiguous for effecient 
        iteration over images.

        Parameters
        ----------
        image_axes : tuple of {int, complex, str}
            Select the image axes. Note that the order of the axes matters 
            and it is given in the "natural" i.e. X, Y, Z... order.
            
        Examples
        --------        
        >>> s = signals.Spectrum(np.ones((2,3,4,5)))
        >>> s
        <Spectrum, title: , dimensions: (4, 3, 2, 5)>
        >>> s.as_image((0,1))
        <Image, title: , dimensions: (5, 2, 4, 3)>

        >>> s.to_image((1,2))
        <Image, title: , dimensions: (4, 5, 3, 2)>
        
        Raises
        ------
        DataDimensionError : when data.ndim < 2
        
        """
        if self.data.ndim < 2:
            raise DataDimensionError(
                "A Signal dimension must be >= 2 to be converted to an Image")
        axes = (self.axes_manager[image_axes[0]],
                self.axes_manager[image_axes[1]])
        iaxes = [axis.index_in_array for axis in axes]
        im = self.rollaxis(iaxes[0] + 3j, -1+3j).rollaxis(
                           iaxes[1] - np.argmax(iaxes) + 3j, -2 + 3j)
        im.mapped_parameters.record_by = "image"
        im._assign_subclass()
        return im
        
    def _assign_subclass(self):
        mp = self.mapped_parameters
        current_class = self.__class__
        self.__class__ = hyperspy.io.assign_signal_subclass(
            record_by = mp.record_by if "record_by" in mp
                                     else self._record_by,
            signal_type = mp.signal_type if "signal_type" in mp
                                     else self._signal_type,
            signal_origin = mp.signal_origin if "signal_origin" in mp
                                             else self._signal_origin) 
        self.__init__(**self._to_dictionary())

    def set_signal_type(self, signal_type):
        """Set the signal type and change the current class 
        accordingly if pertinent.

        The signal_type attribute specifies the kind of data that the signal
        containts e.g. "EELS" for electron energy-loss spectroscopy, 
        "PES" for photoemission spectroscopy. There are some methods that are 
        only available for certain kind of signals, so setting this 
        parameter can enable/disable features.
        
        Parameters
        ----------
        signal_type : {"EELS", "EDS_TEM", "EDS_SEM", str}
            Currently there are special features for "EELS" (electron
            energy-loss spectroscopy), "EDS_TEM" (energy dispersive X-rays of
            thin samples, normally obtained in a transmission electron 
            microscope) and "EDS_SEM" (energy dispersive X-rays of
            thick samples, normally obtained in a scanning electron 
            microscope) so setting the signal_type to the correct acronym
            is highly advisable when analyzing any signal for which Hyperspy
            provides extra features. Even if Hyperspy does not provide extra
            features for the signal that you are analyzing, it is good practice
            to set signal_type to a value that best describes the data signal
            type.
        
        """        
        self.mapped_parameters.signal_type = signal_type
        self._assign_subclass()
        
    def set_signal_origin(self, origin):
        """Set the origin of the signal and change the current class 
        accordingly if pertinent.

        The signal_origin attribute specifies if the data was obtained 
        through experiment or simulation. There are some methods that are 
        only available for experimental or simulated data, so setting this 
        parameter can enable/disable features.

        
        Parameters
        ----------
        origin : {'experiment', 'simulation', None, ""}
            None an the empty string mean that the signal origin is uknown.
        
        Raises
        ------
        ValueError if origin is not 'experiment' or 'simulation'
        
        """
        if origin not in ['experiment', 'simulation', "", None]:
            raise ValueError("`origin` must be one of: experiment, simulation" )
        if origin is None:
            origin = ""
        self.mapped_parameters.signal_origin = origin
        self._assign_subclass()    

    def print_summary_statistics(self, only_current=False, formatter="%.3f"):
        """Prints the five-number summary statistics of the data, the mean and
        the standard deviation.
        
        Prints the mean, standandard deviation (std), maximum (max), minimum 
        (min), first quartile (Q1), median and third quartile. nans are 
        removed from the calculations.
        
        Parameters
        ----------
        global : bool
            If True, compute the values using the full dataset.
            If False, compute the values at the current position.
            
        """
        if only_current is False:
            target = self.data
        else:
            target = self()
        # To make it work with nans
        target = target[~np.isnan(target)]
        print(underline("Summary statistics"))
        print("mean:\t" + formatter % target.mean())
        print("std:\t" + formatter  % target.std())
        print
        print("min:\t" + formatter % target.min())
        print("Q1:\t" + formatter % np.percentile(target,
                                                                    25))
        print("median:\t" + formatter % np.median(target))
        print("Q3:\t" + formatter % np.percentile(target,
                                                                     75))
        print("max:\t" + formatter  % target.max())

# Implement binary operators
for name in (
    # Arithmetic operators
    "__add__",
    "__sub__",
    "__mul__",
    "__floordiv__",
    "__mod__",
    "__divmod__",
    "__pow__",
    "__lshift__",
    "__rshift__",
    "__and__",
    "__xor__",
    "__or__",
    "__div__",
    "__truediv__",
    # Comparison operators
    "__lt__",
    "__le__",
    "__eq__",
    "__ne__",
    "__ge__",
    "__gt__",
    ):
    exec(
        ("def %s(self, other):\n" % name) + 
        ("   return self._binary_operator_ruler(other, \'%s\')\n" %
                                                                name))
    exec("%s.__doc__ = int.%s.__doc__" % (name, name))
    exec("setattr(Signal, \'%s\', %s)" % (name, name))
    # The following commented line enables the operators with swapped
    # operands. They should be defined only for commutative operators
    # but for simplicity we don't support this at all atm. 
    #~exec("setattr(Signal, \'%s\', %s)" % (name[:2] + "r" + name[2:],
                                          #~name))

# Implement unary arithmetic operations
for name in (
    "__neg__",
    "__pos__",
    "__abs__",
    "__invert__",):
    exec(
        ("def %s(self):" % name) + 
        ("   return self._unary_operator_ruler(\'%s\')" % name))
    exec("%s.__doc__ = int.%s.__doc__" % (name, name))
    exec("setattr(Signal, \'%s\', %s)" % (name, name))


class SpecialSlicers:
    def __init__(self, signal, isNavigation):
        self.isNavigation = isNavigation
        self.signal = signal

    def __getitem__(self, slices):
        return self.signal.__getitem__(slices, self.isNavigation)
        
    def __setitem__(self, i, j):
        """x.__setitem__(i, y) <==> x[i]=y
        
        """
        if isinstance(j, Signal):
            j = j.data
        self.signal.__getitem__(i, self.isNavigation).data[:] = j

    def __len__(self):
        return self.signal.__len__()<|MERGE_RESOLUTION|>--- conflicted
+++ resolved
@@ -3671,57 +3671,6 @@
         >>> s.indexmax(-1).data.shape
         (64,64)        
         
-<<<<<<< HEAD
-    def get_histogram(img,bins='freedman',range_bins=None):
-        """Return an histogram of a signal
-        
-        More sophisticated algorithms for determining bins can be used.
-        Aside from the `bins` argument allowing a string specified how bins
-        are computed, the parameters are the same as numpy.histogram().
-        
-        Parameters
-        ----------
-        
-        bins : int or list or str (optional)
-            If bins is a string, then it must be one of:            
-            'knuth' : use Knuth's rule to determine bins
-            'scotts' : use Scott's rule to determine bins
-            'freedman' : use the Freedman-diaconis rule to determine bins
-            'blocks' : use bayesian blocks for dynamic bin widths
-            
-        range_bins : tuple or None (optional)
-            the minimum and maximum range for the histogram. If not specified,
-            it will be (x.min(), x.max())
-            
-        Return
-        ------
-        A 1D spectrum of the histogram
-        
-        See Also        
-        --------
-        astroML.density_estimation.histogram
-        numpy.histogram        
-        """
-        from hyperspy import signals
-        from hyperspy.misc.borrowed.astroML.histtools import histogram
-        
-        hist, bin_edges = histogram(img.data.flatten(),bins=bins,range=range_bins)
-        hist_spec = signals.Spectrum(hist)
-        if bins == 'blocks':
-            hist_spec.axes_manager.signal_axes[0].axis=bin_edges[:-1]
-            warnings.warn(
-            "The options `bins = 'blocks'` is not fully supported in this " 
-            "versions of hyperspy. It should be used for plotting purpose"
-            "only.")
-        else:            
-            hist_spec.axes_manager[0].scale=bin_edges[1]-bin_edges[0]
-            hist_spec.axes_manager[0].offset=bin_edges[0]
-        
-        hist_spec.axes_manager[0].name= 'value'
-        hist_spec.mapped_parameters.title=img.mapped_parameters.title
-        return hist_spec            
-        
-=======
         """
         return self._apply_function_on_data_and_remove_axis(np.argmax, axis)
        
@@ -3757,7 +3706,55 @@
         s.data = self.axes_manager[axis].index2value(s.data)                 
         return s
 
->>>>>>> 96b91727
+    def get_histogram(img,bins='freedman',range_bins=None):
+        """Return an histogram of a signal
+        
+        More sophisticated algorithms for determining bins can be used.
+        Aside from the `bins` argument allowing a string specified how bins
+        are computed, the parameters are the same as numpy.histogram().
+        
+        Parameters
+        ----------
+        
+        bins : int or list or str (optional)
+            If bins is a string, then it must be one of:            
+            'knuth' : use Knuth's rule to determine bins
+            'scotts' : use Scott's rule to determine bins
+            'freedman' : use the Freedman-diaconis rule to determine bins
+            'blocks' : use bayesian blocks for dynamic bin widths
+            
+        range_bins : tuple or None (optional)
+            the minimum and maximum range for the histogram. If not specified,
+            it will be (x.min(), x.max())
+            
+        Return
+        ------
+        A 1D spectrum of the histogram
+        
+        See Also        
+        --------
+        astroML.density_estimation.histogram
+        numpy.histogram        
+        """
+        from hyperspy import signals
+        from hyperspy.misc.borrowed.astroML.histtools import histogram
+        
+        hist, bin_edges = histogram(img.data.flatten(),bins=bins,range=range_bins)
+        hist_spec = signals.Spectrum(hist)
+        if bins == 'blocks':
+            hist_spec.axes_manager.signal_axes[0].axis=bin_edges[:-1]
+            warnings.warn(
+            "The options `bins = 'blocks'` is not fully supported in this " 
+            "versions of hyperspy. It should be used for plotting purpose"
+            "only.")
+        else:            
+            hist_spec.axes_manager[0].scale=bin_edges[1]-bin_edges[0]
+            hist_spec.axes_manager[0].offset=bin_edges[0]
+        
+        hist_spec.axes_manager[0].name= 'value'
+        hist_spec.mapped_parameters.title=img.mapped_parameters.title
+        return hist_spec            
+    
     def copy(self):
         try:
             backup_plot = self._plot
