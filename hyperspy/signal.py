# -*- coding: utf-8 -*-
# Copyright 2007-2011 The HyperSpy developers
#
# This file is part of  HyperSpy.
#
#  HyperSpy is free software: you can redistribute it and/or modify
# it under the terms of the GNU General Public License as published by
# the Free Software Foundation, either version 3 of the License, or
# (at your option) any later version.
#
#  HyperSpy is distributed in the hope that it will be useful,
# but WITHOUT ANY WARRANTY; without even the implied warranty of
# MERCHANTABILITY or FITNESS FOR A PARTICULAR PURPOSE.  See the
# GNU General Public License for more details.
#
# You should have received a copy of the GNU General Public License
# along with  HyperSpy.  If not, see <http://www.gnu.org/licenses/>.

import copy
import os.path
import warnings
import math
import inspect

import numpy as np
import numpy.ma as ma
import scipy.interpolate
try:
    from scipy.signal import savgol_filter
    savgol_imported = True
except ImportError:
    savgol_imported = False
import scipy as sp
from matplotlib import pyplot as plt
try:
    from statsmodels.nonparametric.smoothers_lowess import lowess
    statsmodels_installed = True
except:
    statsmodels_installed = False

from hyperspy.axes import AxesManager
from hyperspy import io
from hyperspy.drawing import mpl_hie, mpl_hse, mpl_he
from hyperspy.learn.mva import MVA, LearningResults
import hyperspy.misc.utils
from hyperspy.misc.utils import DictionaryTreeBrowser
from hyperspy.drawing import signal as sigdraw
from hyperspy.decorators import auto_replot
from hyperspy.defaults_parser import preferences
from hyperspy.misc.io.tools import ensure_directory
from hyperspy.misc.progressbar import progressbar
from hyperspy.gui.tools import (
    SpectrumCalibration,
    SmoothingSavitzkyGolay,
    SmoothingLowess,
    SmoothingTV,
    ButterworthFilter)
from hyperspy.misc.tv_denoise import _tv_denoise_1d
from hyperspy.gui.egerton_quantification import BackgroundRemoval
from hyperspy.decorators import only_interactive
from hyperspy.decorators import interactive_range_selector
from scipy.ndimage.filters import gaussian_filter1d
from hyperspy.misc.spectrum_tools import find_peaks_ohaver
from hyperspy.misc.image_tools import (shift_image, estimate_image_shift)
from hyperspy.misc.math_tools import symmetrize, antisymmetrize
from hyperspy.exceptions import SignalDimensionError, DataDimensionError
from hyperspy.misc import array_tools
from hyperspy.misc import spectrum_tools
from hyperspy.misc import rgb_tools
from hyperspy.gui.tools import IntegrateArea
from hyperspy import components
from hyperspy.misc.utils import underline
from hyperspy.misc.borrowed.astroML.histtools import histogram
from hyperspy.drawing.utils import animate_legend


class Signal2DTools(object):

    def estimate_shift2D(self,
                         reference='current',
                         correlation_threshold=None,
                         chunk_size=30,
                         roi=None,
                         normalize_corr=False,
                         sobel=True,
                         medfilter=True,
                         hanning=True,
                         plot=False,
                         dtype='float',
                         show_progressbar=None):
        """Estimate the shifts in a image using phase correlation

        This method can only estimate the shift by comparing
        bidimensional features that should not change position
        between frames. To decrease the memory usage, the time of
        computation and the accuracy of the results it is convenient
        to select a region of interest by setting the roi keyword.

        Parameters
        ----------

        reference : {'current', 'cascade' ,'stat'}
            If 'current' (default) the image at the current
            coordinates is taken as reference. If 'cascade' each image
            is aligned with the previous one. If 'stat' the translation
            of every image with all the rest is estimated and by
            performing statistical analysis on the result the
            translation is estimated.
        correlation_threshold : {None, 'auto', float}
            This parameter is only relevant when `reference` is 'stat'.
            If float, the shift estimations with a maximum correlation
            value lower than the given value are not used to compute
            the estimated shifts. If 'auto' the threshold is calculated
            automatically as the minimum maximum correlation value
            of the automatically selected reference image.
        chunk_size: {None, int}
            If int and `reference`=='stat' the number of images used
            as reference are limited to the given value.
        roi : tuple of ints or floats (left, right, top bottom)
             Define the region of interest. If int(float) the position
             is given axis index(value).
        sobel : bool
            apply a sobel filter for edge enhancement
        medfilter :  bool
            apply a median filter for noise reduction
        hanning : bool
            Apply a 2d hanning filter
        plot : bool
            If True plots the images after applying the filters and
            the phase correlation
        dtype : str or dtype
            Typecode or data-type in which the calculations must be
            performed.
        show_progressbar : None or bool
            If True, display a progress bar. If None the default is set in
            `preferences`.

        Returns
        -------

        list of applied shifts

        Notes
        -----

        The statistical analysis approach to the translation estimation
        when using `reference`='stat' roughly follows [1]_ . If you use
        it please cite their article.

        References
        ----------

        .. [1] Schaffer, Bernhard, Werner Grogger, and Gerald
        Kothleitner. “Automated Spatial Drift Correction for EFTEM
        Image Series.”
        Ultramicroscopy 102, no. 1 (December 2004): 27–36.

        """
        if show_progressbar is None:
            show_progressbar = preferences.General.show_progressbar
        self._check_signal_dimension_equals_two()
        if roi is not None:
            # Get the indices of the roi
            yaxis = self.axes_manager.signal_axes[1]
            xaxis = self.axes_manager.signal_axes[0]
            roi = tuple([xaxis._get_index(i) for i in roi[2:]] +
                        [yaxis._get_index(i) for i in roi[:2]])

        ref = None if reference == 'cascade' else \
            self.__call__().copy()
        shifts = []
        nrows = None
        images_number = self.axes_manager._max_index + 1
        if reference == 'stat':
            nrows = images_number if chunk_size is None else \
                min(images_number, chunk_size)
            pcarray = ma.zeros((nrows, self.axes_manager._max_index + 1,
                                ),
                               dtype=np.dtype([('max_value', np.float),
                                               ('shift', np.int32,
                                                (2,))]))
            nshift, max_value = estimate_image_shift(
                self(),
                self(),
                roi=roi,
                sobel=sobel,
                medfilter=medfilter,
                hanning=hanning,
                normalize_corr=normalize_corr,
                plot=plot,
                dtype=dtype)
            np.fill_diagonal(pcarray['max_value'], max_value)
            pbar = progressbar(maxval=nrows * images_number,
                               disabled=not show_progressbar).start()
        else:
            pbar = progressbar(maxval=images_number,
                               disabled=not show_progressbar).start()

        # Main iteration loop. Fills the rows of pcarray when reference
        # is stat
        for i1, im in enumerate(self._iterate_signal()):
            if reference in ['current', 'cascade']:
                if ref is None:
                    ref = im.copy()
                    shift = np.array([0, 0])
                nshift, max_val = estimate_image_shift(
                    ref, im, roi=roi, sobel=sobel, medfilter=medfilter,
                    hanning=hanning, plot=plot,
                    normalize_corr=normalize_corr, dtype=dtype)
                if reference == 'cascade':
                    shift += nshift
                    ref = im.copy()
                else:
                    shift = nshift
                shifts.append(shift.copy())
                pbar.update(i1 + 1)
            elif reference == 'stat':
                if i1 == nrows:
                    break
                # Iterate to fill the columns of pcarray
                for i2, im2 in enumerate(
                        self._iterate_signal()):
                    if i2 > i1:
                        nshift, max_value = estimate_image_shift(
                            im,
                            im2,
                            roi=roi,
                            sobel=sobel,
                            medfilter=medfilter,
                            hanning=hanning,
                            normalize_corr=normalize_corr,
                            plot=plot,
                            dtype=dtype)

                        pcarray[i1, i2] = max_value, nshift
                    del im2
                    pbar.update(i2 + images_number * i1 + 1)
                del im
        if reference == 'stat':
            # Select the reference image as the one that has the
            # higher max_value in the row
            sqpcarr = pcarray[:, :nrows]
            sqpcarr['max_value'][:] = symmetrize(sqpcarr['max_value'])
            sqpcarr['shift'][:] = antisymmetrize(sqpcarr['shift'])
            ref_index = np.argmax(pcarray['max_value'].min(1))
            self.ref_index = ref_index
            shifts = (pcarray['shift'] +
                      pcarray['shift'][ref_index, :nrows][:, np.newaxis])
            if correlation_threshold is not None:
                if correlation_threshold == 'auto':
                    correlation_threshold = \
                        (pcarray['max_value'].min(0)).max()
                    print("Correlation threshold = %1.2f" %
                          correlation_threshold)
                shifts[pcarray['max_value'] <
                       correlation_threshold] = ma.masked
                shifts.mask[ref_index, :] = False

            shifts = shifts.mean(0)
        else:
            shifts = np.array(shifts)
            del ref
        return shifts

    def align2D(self, crop=True, fill_value=np.nan, shifts=None,
                roi=None,
                sobel=True,
                medfilter=True,
                hanning=True,
                plot=False,
                normalize_corr=False,
                reference='current',
                dtype='float',
                correlation_threshold=None,
                chunk_size=30):
        """Align the images in place using user provided shifts or by
        estimating the shifts.

        Please, see `estimate_shift2D` docstring for details
        on the rest of the parameters not documented in the following
        section

        Parameters
        ----------
        crop : bool
            If True, the data will be cropped not to include regions
            with missing data
        fill_value : int, float, nan
            The areas with missing data are filled with the given value.
            Default is nan.
        shifts : None or list of tuples
            If None the shifts are estimated using
            `estimate_shift2D`.

        Returns
        -------
        shifts : np.array
            The shifts are returned only if `shifts` is None

        Notes
        -----

        The statistical analysis approach to the translation estimation
        when using `reference`='stat' roughly follows [1]_ . If you use
        it please cite their article.

        References
        ----------

        .. [1] Schaffer, Bernhard, Werner Grogger, and Gerald
        Kothleitner. “Automated Spatial Drift Correction for EFTEM
        Image Series.”
        Ultramicroscopy 102, no. 1 (December 2004): 27–36.

        """
        self._check_signal_dimension_equals_two()
        if shifts is None:
            shifts = self.estimate_shift2D(
                roi=roi,
                sobel=sobel,
                medfilter=medfilter,
                hanning=hanning,
                plot=plot,
                reference=reference,
                dtype=dtype,
                correlation_threshold=correlation_threshold,
                normalize_corr=normalize_corr,
                chunk_size=chunk_size)
            return_shifts = True
        else:
            return_shifts = False
        # Translate with sub-pixel precision if necesary
        for im, shift in zip(self._iterate_signal(),
                             shifts):
            if np.any(shift):
                shift_image(im, -shift,
                            fill_value=fill_value)
                del im

        # Crop the image to the valid size
        if crop is True:
            shifts = -shifts
            bottom, top = (int(np.floor(shifts[:, 0].min())) if
                           shifts[:, 0].min() < 0 else None,
                           int(np.ceil(shifts[:, 0].max())) if
                           shifts[:, 0].max() > 0 else 0)
            right, left = (int(np.floor(shifts[:, 1].min())) if
                           shifts[:, 1].min() < 0 else None,
                           int(np.ceil(shifts[:, 1].max())) if
                           shifts[:, 1].max() > 0 else 0)
            self.crop_image(top, bottom, left, right)
            shifts = -shifts
        if return_shifts:
            return shifts

    def crop_image(self, top=None, bottom=None,
                   left=None, right=None):
        """Crops an image in place.

        top, bottom, left, right : int or float

            If int the values are taken as indices. If float the values are
            converted to indices.

        See also:
        ---------
        crop

        """
        self._check_signal_dimension_equals_two()
        self.crop(self.axes_manager.signal_axes[1].index_in_axes_manager,
                  top,
                  bottom)
        self.crop(self.axes_manager.signal_axes[0].index_in_axes_manager,
                  left,
                  right)


class Signal1DTools(object):

    def shift1D(self,
                shift_array,
                interpolation_method='linear',
                crop=True,
                fill_value=np.nan,
                show_progressbar=None):
        """Shift the data in place over the signal axis by the amount specified
        by an array.

        Parameters
        ----------
        shift_array : numpy array
            An array containing the shifting amount. It must have
            `axes_manager._navigation_shape_in_array` shape.
        interpolation_method : str or int
            Specifies the kind of interpolation as a string ('linear',
            'nearest', 'zero', 'slinear', 'quadratic, 'cubic') or as an
            integer specifying the order of the spline interpolator to
            use.
        crop : bool
            If True automatically crop the signal axis at both ends if
            needed.
        fill_value : float
            If crop is False fill the data outside of the original
            interval with the given value where needed.
        show_progressbar : None or bool
            If True, display a progress bar. If None the default is set in
            `preferences`.

        Raises
        ------
        SignalDimensionError if the signal dimension is not 1.

        """
        if show_progressbar is None:
            show_progressbar = preferences.General.show_progressbar
        self._check_signal_dimension_equals_one()
        axis = self.axes_manager.signal_axes[0]
        offset = axis.offset
        original_axis = axis.axis.copy()
        pbar = progressbar(
            maxval=self.axes_manager.navigation_size,
            disabled=not show_progressbar)
        for i, (dat, shift) in enumerate(zip(
                self._iterate_signal(),
                shift_array.ravel(()))):
            if np.isnan(shift):
                continue
            si = sp.interpolate.interp1d(original_axis,
                                         dat,
                                         bounds_error=False,
                                         fill_value=fill_value,
                                         kind=interpolation_method)
            axis.offset = float(offset - shift)
            dat[:] = si(axis.axis)
            pbar.update(i + 1)

        axis.offset = offset

        if crop is True:
            minimum, maximum = np.nanmin(shift_array), np.nanmax(shift_array)
            if minimum < 0:
                iminimum = 1 + axis.value2index(
                    axis.high_value + minimum,
                    rounding=math.floor)
                print iminimum
                self.crop(axis.index_in_axes_manager,
                          None,
                          iminimum)
            if maximum > 0:
                imaximum = axis.value2index(offset + maximum,
                                            rounding=math.ceil)
                self.crop(axis.index_in_axes_manager,
                          imaximum)

    def interpolate_in_between(self, start, end, delta=3,
                               show_progressbar=None, **kwargs):
        """Replace the data in a given range by interpolation.

        The operation is performed in place.

        Parameters
        ----------
        start, end : {int | float}
            The limits of the interval. If int they are taken as the
            axis index. If float they are taken as the axis value.

        All extra keyword arguments are passed to
        scipy.interpolate.interp1d. See the function documentation
        for details.
        show_progressbar : None or bool
            If True, display a progress bar. If None the default is set in
            `preferences`.

        Raises
        ------
        SignalDimensionError if the signal dimension is not 1.

        """
        if show_progressbar is None:
            show_progressbar = preferences.General.show_progressbar
        self._check_signal_dimension_equals_one()
        axis = self.axes_manager.signal_axes[0]
        i1 = axis._get_index(start)
        i2 = axis._get_index(end)
        i0 = int(np.clip(i1 - delta, 0, np.inf))
        i3 = int(np.clip(i2 + delta, 0, axis.size))
        pbar = progressbar(
            maxval=self.axes_manager.navigation_size,
            disabled=not show_progressbar)
        for i, dat in enumerate(self._iterate_signal()):
            dat_int = sp.interpolate.interp1d(
                range(i0, i1) + range(i2, i3),
                dat[i0:i1].tolist() + dat[i2:i3].tolist(),
                **kwargs)
            dat[i1:i2] = dat_int(range(i1, i2))
            pbar.update(i + 1)

    def _check_navigation_mask(self, mask):
        if mask is not None:
            if not isinstance(mask, Signal):
                raise ValueError("mask must be a Signal instance.")
            elif mask.axes_manager.signal_dimension not in (0, 1):
                raise ValueError("mask must be a Signal with signal_dimension "
                                 "equal to 1")
            elif (mask.axes_manager.navigation_dimension !=
                  self.axes_manager.navigation_dimension):
                raise ValueError("mask must be a Signal with the same "
                                 "navigation_dimension as the current signal.")

    def estimate_shift1D(self,
                         start=None,
                         end=None,
                         reference_indices=None,
                         max_shift=None,
                         interpolate=True,
                         number_of_interpolation_points=5,
                         mask=None,
                         show_progressbar=None):
        """Estimate the shifts in the current signal axis using
         cross-correlation.

        This method can only estimate the shift by comparing
        unidimensional features that should not change the position in
        the signal axis. To decrease the memory usage, the time of
        computation and the accuracy of the results it is convenient to
        select the feature of interest providing sensible values for
        `start` and `end`. By default interpolation is used to obtain
        subpixel precision.

        Parameters
        ----------
        start, end : {int | float | None}
            The limits of the interval. If int they are taken as the
            axis index. If float they are taken as the axis value.
        reference_indices : tuple of ints or None
            Defines the coordinates of the spectrum that will be used
            as eference. If None the spectrum at the current
            coordinates is used for this purpose.
        max_shift : int
            "Saturation limit" for the shift.
        interpolate : bool
            If True, interpolation is used to provide sub-pixel
            accuracy.
        number_of_interpolation_points : int
            Number of interpolation points. Warning: making this number
            too big can saturate the memory
        mask : Signal of bool data type.
            It must have signal_dimension = 0 and navigation_shape equal to the
            current signal. Where mask is True the shift is not computed
            and set to nan.
        show_progressbar : None or bool
            If True, display a progress bar. If None the default is set in
            `preferences`.

        Returns
        -------
        An array with the result of the estimation in the axis units.

        Raises
        ------
        SignalDimensionError if the signal dimension is not 1.

        """
        if show_progressbar is None:
            show_progressbar = preferences.General.show_progressbar
        self._check_signal_dimension_equals_one()
        ip = number_of_interpolation_points + 1
        axis = self.axes_manager.signal_axes[0]
        self._check_navigation_mask(mask)
        if reference_indices is None:
            reference_indices = self.axes_manager.indices

        i1, i2 = axis._get_index(start), axis._get_index(end)
        shift_array = np.zeros(self.axes_manager._navigation_shape_in_array,
                               dtype=float)
        ref = self.inav[reference_indices].data[i1:i2]
        if interpolate is True:
            ref = spectrum_tools.interpolate1D(ip, ref)
        pbar = progressbar(
            maxval=self.axes_manager.navigation_size,
            disabled=not show_progressbar)
        for i, (dat, indices) in enumerate(zip(
                self._iterate_signal(),
                self.axes_manager._array_indices_generator())):
            if mask is not None and bool(mask.data[indices]) is True:
                shift_array[indices] = np.nan
            else:
                dat = dat[i1:i2]
                if interpolate is True:
                    dat = spectrum_tools.interpolate1D(ip, dat)
                shift_array[indices] = np.argmax(
                    np.correlate(ref, dat, 'full')) - len(ref) + 1
            pbar.update(i + 1)
        pbar.finish()

        if max_shift is not None:
            if interpolate is True:
                max_shift *= ip
            shift_array.clip(-max_shift, max_shift)
        if interpolate is True:
            shift_array /= ip
        shift_array *= axis.scale
        return shift_array

    def align1D(self,
                start=None,
                end=None,
                reference_indices=None,
                max_shift=None,
                interpolate=True,
                number_of_interpolation_points=5,
                interpolation_method='linear',
                crop=True,
                fill_value=np.nan,
                also_align=[],
                mask=None):
        """Estimate the shifts in the signal axis using
        cross-correlation and use the estimation to align the data in place.

        This method can only estimate the shift by comparing
        unidimensional
        features that should not change the position.
        To decrease memory usage, time of computation and improve
        accuracy it is convenient to select the feature of interest
        setting the `start` and `end` keywords. By default interpolation is
        used to obtain subpixel precision.

        Parameters
        ----------
        start, end : {int | float | None}
            The limits of the interval. If int they are taken as the
            axis index. If float they are taken as the axis value.
        reference_indices : tuple of ints or None
            Defines the coordinates of the spectrum that will be used
            as eference. If None the spectrum at the current
            coordinates is used for this purpose.
        max_shift : int
            "Saturation limit" for the shift.
        interpolate : bool
            If True, interpolation is used to provide sub-pixel
            accuracy.
        number_of_interpolation_points : int
            Number of interpolation points. Warning: making this number
            too big can saturate the memory
        interpolation_method : str or int
            Specifies the kind of interpolation as a string ('linear',
            'nearest', 'zero', 'slinear', 'quadratic, 'cubic') or as an
            integer specifying the order of the spline interpolator to
            use.
        crop : bool
            If True automatically crop the signal axis at both ends if
            needed.
        fill_value : float
            If crop is False fill the data outside of the original
            interval with the given value where needed.
        also_align : list of signals
            A list of Signal instances that has exactly the same
            dimensions
            as this one and that will be aligned using the shift map
            estimated using the this signal.
        mask : Signal of bool data type.
            It must have signal_dimension = 0 and navigation_shape equal to the
            current signal. Where mask is True the shift is not computed
            and set to nan.

        Returns
        -------
        An array with the result of the estimation. The shift will be

        Raises
        ------
        SignalDimensionError if the signal dimension is not 1.

        See also
        --------
        estimate_shift1D

        """
        self._check_signal_dimension_equals_one()
        shift_array = self.estimate_shift1D(
            start=start,
            end=end,
            reference_indices=reference_indices,
            max_shift=max_shift,
            interpolate=interpolate,
            number_of_interpolation_points=number_of_interpolation_points,
            mask=mask)
        for signal in also_align + [self]:
            signal.shift1D(shift_array=shift_array,
                           interpolation_method=interpolation_method,
                           crop=crop,
                           fill_value=fill_value)

    def integrate_in_range(self, signal_range='interactive'):
        """ Sums the spectrum over an energy range, giving the integrated
        area.

        The energy range can either be selected through a GUI or the command
        line.

        Parameters
        ----------
        signal_range : {a tuple of this form (l, r), "interactive"}
            l and r are the left and right limits of the range. They can be
            numbers or None, where None indicates the extremes of the interval.
            If l and r are floats the `signal_range` will be in axis units (for
            example eV). If l and r are integers the `signal_range` will be in
            index units. When `signal_range` is "interactive" (default) the
            range is selected using a GUI.

        Returns
        -------
        integrated_spectrum : Signal subclass

        See Also
        --------
        integrate_simpson

        Examples
        --------

        Using the GUI

        >>> s.integrate_in_range()

        Using the CLI

        >>> s_int = s.integrate_in_range(signal_range=(560,None))

        Selecting a range in the axis units, by specifying the
        signal range with floats.

        >>> s_int = s.integrate_in_range(signal_range=(560.,590.))

        Selecting a range using the index, by specifying the
        signal range with integers.

        >>> s_int = s.integrate_in_range(signal_range=(100,120))

        """

        if signal_range == 'interactive':
            self_copy = self.deepcopy()
            ia = IntegrateArea(self_copy, signal_range)
            ia.edit_traits()
            integrated_spectrum = self_copy
        else:
            integrated_spectrum = self._integrate_in_range_commandline(
                signal_range)
        return integrated_spectrum

    def _integrate_in_range_commandline(self, signal_range):
        e1 = signal_range[0]
        e2 = signal_range[1]
        integrated_spectrum = self[..., e1:e2].integrate1D(-1)
        return(integrated_spectrum)

    @only_interactive
    def calibrate(self):
        """Calibrate the spectral dimension using a gui.

        It displays a window where the new calibration can be set by:
        * Setting the offset, units and scale directly
        * Selection a range by dragging the mouse on the spectrum figure
         and
        setting the new values for the given range limits

        Notes
        -----
        For this method to work the output_dimension must be 1. Set the
        view
        accordingly

        Raises
        ------
        SignalDimensionError if the signal dimension is not 1.

        """
        self._check_signal_dimension_equals_one()
        calibration = SpectrumCalibration(self)
        calibration.edit_traits()

    def smooth_savitzky_golay(self,
                              polynomial_order=None,
                              window_length=None,
                              differential_order=0):
        """Apply a Savitzky-Golay filter to the data in place.

        If `polynomial_order` or `window_length` or `differential_order` are
        None the method is run in interactive mode.

        Parameters
        ----------
        window_length : int
            The length of the filter window (i.e. the number of coefficients).
            `window_length` must be a positive odd integer.
        polynomial_order : int
            The order of the polynomial used to fit the samples.
            `polyorder` must be less than `window_length`.
        differential_order: int, optional
            The order of the derivative to compute.  This must be a
            nonnegative integer.  The default is 0, which means to filter
            the data without differentiating.

        Notes
        -----
        More information about the filter in `scipy.signal.savgol_filter`.

        """
        if not savgol_imported:
            raise ImportError("scipy >= 0.14 needs to be installed to use"
                              "this feature.")
        self._check_signal_dimension_equals_one()
        if (polynomial_order is not None and
                window_length is not None):
            axis = self.axes_manager.signal_axes[0]
            self.data = savgol_filter(
                x=self.data,
                window_length=window_length,
                polyorder=polynomial_order,
                deriv=differential_order,
                delta=axis.scale,
                axis=axis.index_in_array)

        else:
            # Interactive mode
            smoother = SmoothingSavitzkyGolay(self)
            smoother.differential_order = differential_order
            if polynomial_order is not None:
                smoother.polynomial_order = polynomial_order
            if window_length is not None:
                smoother.window_length = window_length
            smoother.edit_traits()

    def smooth_lowess(self,
                      smoothing_parameter=None,
                      number_of_iterations=None,
                      show_progressbar=None):
        """Lowess data smoothing in place.

        If `smoothing_parameter` or `number_of_iterations` are None the method
        is run in interactive mode.

        Parameters
        ----------
        smoothing_parameter: float or None
            Between 0 and 1. The fraction of the data used
            when estimating each y-value.
        number_of_iterations: int or None
            The number of residual-based reweightings
            to perform.
        show_progressbar : None or bool
            If True, display a progress bar. If None the default is set in
            `preferences`.

        Raises
        ------
        SignalDimensionError if the signal dimension is not 1.
        ImportError if statsmodels is not installed.

        Notes
        -----
        This method uses the lowess algorithm from statsmodels. statsmodels
        is required for this method.

        """
        if not statsmodels_installed:
            raise ImportError("statsmodels is not installed. This package is "
                              "required for this feature.")
        self._check_signal_dimension_equals_one()
        if smoothing_parameter is None or number_of_iterations is None:
            smoother = SmoothingLowess(self)
            if smoothing_parameter is not None:
                smoother.smoothing_parameter = smoothing_parameter
            if number_of_iterations is not None:
                smoother.number_of_iterations = number_of_iterations
            smoother.edit_traits()
        else:
            self.map(lowess,
                     exog=self.axes_manager[-1].axis,
                     frac=smoothing_parameter,
                     it=number_of_iterations,
                     is_sorted=True,
                     return_sorted=False,
                     show_progressbar=show_progressbar)

    def smooth_tv(self, smoothing_parameter=None, show_progressbar=None):
        """Total variation data smoothing in place.

        Parameters
        ----------
        smoothing_parameter: float or None
           Denoising weight relative to L2 minimization. If None the method
           is run in interactive mode.
        show_progressbar : None or bool
            If True, display a progress bar. If None the default is set in
            `preferences`.

        Raises
        ------
        SignalDimensionError if the signal dimension is not 1.

        """
        self._check_signal_dimension_equals_one()
        if smoothing_parameter is None:
            smoother = SmoothingTV(self)
            smoother.edit_traits()
        else:
            self.map(_tv_denoise_1d, weight=smoothing_parameter,
                     show_progressbar=show_progressbar)

    def filter_butterworth(self,
                           cutoff_frequency_ratio=None,
                           type='low',
                           order=2):
        """Butterworth filter in place.

        Raises
        ------
        SignalDimensionError if the signal dimension is not 1.

        """
        self._check_signal_dimension_equals_one()
        smoother = ButterworthFilter(self)
        if cutoff_frequency_ratio is not None:
            smoother.cutoff_frequency_ratio = cutoff_frequency_ratio
            smoother.apply()
        else:
            smoother.edit_traits()

    def _remove_background_cli(self, signal_range, background_estimator):
        from hyperspy.model import Model
        model = Model(self)
        model.append(background_estimator)
        background_estimator.estimate_parameters(
            self,
            signal_range[0],
            signal_range[1],
            only_current=False)
        return self - model.as_signal()

    def remove_background(
            self,
            signal_range='interactive',
            background_type='PowerLaw',
            polynomial_order=2):
        """Remove the background, either in place using a gui or returned as a new
        spectrum using the command line.

        Parameters
        ----------
        signal_range : tuple, optional
            If this argument is not specified, the signal range has to be
            selected using a GUI. And the original spectrum will be replaced.
            If tuple is given, the a spectrum will be returned.
        background_type : string
            The type of component which should be used to fit the background.
            Possible components: PowerLaw, Gaussian, Offset, Polynomial
            If Polynomial is used, the polynomial order can be specified
        polynomial_order : int, default 2
            Specify the polynomial order if a Polynomial background is used.

        Examples
        --------
        >>>> s.remove_background() # Using gui, replaces spectrum s
        >>>> s2 = s.remove_background(
                 signal_range=(400,450),
                 background_type='PowerLaw') #Using cli, returns a spectrum

        Raises
        ------
        SignalDimensionError if the signal dimension is not 1.

        """
        self._check_signal_dimension_equals_one()
        if signal_range == 'interactive':
            br = BackgroundRemoval(self)
            br.edit_traits()
        else:
            if background_type == 'PowerLaw':
                background_estimator = components.PowerLaw()
            elif background_type == 'Gaussian':
                background_estimator = components.Gaussian()
            elif background_type == 'Offset':
                background_estimator = components.Offset()
            elif background_type == 'Polynomial':
                background_estimator = components.Polynomial(polynomial_order)
            else:
                raise ValueError(
                    "Background type: " +
                    background_type +
                    " not recognized")

            spectra = self._remove_background_cli(
                signal_range, background_estimator)
            return spectra

    @interactive_range_selector
    def crop_spectrum(self, left_value=None, right_value=None,):
        """Crop in place the spectral dimension.

        Parameters
        ----------
        left_value, righ_value: {int | float | None}
            If int the values are taken as indices. If float they are
            converted to indices using the spectral axis calibration.
            If left_value is None crops from the beginning of the axis.
            If right_value is None crops up to the end of the axis. If
            both are
            None the interactive cropping interface is activated
            enabling
            cropping the spectrum using a span selector in the signal
            plot.

        Raises
        ------
        SignalDimensionError if the signal dimension is not 1.

        """
        self._check_signal_dimension_equals_one()
        self.crop(
            axis=self.axes_manager.signal_axes[0].index_in_axes_manager,
            start=left_value, end=right_value)

    @auto_replot
    def gaussian_filter(self, FWHM):
        """Applies a Gaussian filter in the spectral dimension in place.

        Parameters
        ----------
        FWHM : float
            The Full Width at Half Maximum of the gaussian in the
            spectral axis units

        Raises
        ------
        ValueError if FWHM is equal or less than zero.

        SignalDimensionError if the signal dimension is not 1.

        """
        self._check_signal_dimension_equals_one()
        if FWHM <= 0:
            raise ValueError(
                "FWHM must be greater than zero")
        axis = self.axes_manager.signal_axes[0]
        FWHM *= 1 / axis.scale
        self.data = gaussian_filter1d(
            self.data,
            axis=axis.index_in_array,
            sigma=FWHM / 2.35482)

    @auto_replot
    def hanning_taper(self, side='both', channels=None, offset=0):
        """Apply a hanning taper to the data in place.

        Parameters
        ----------
        side : {'left', 'right', 'both'}
        channels : {None, int}
            The number of channels to taper. If None 5% of the total
            number of channels are tapered.
        offset : int

        Returns
        -------
        channels

        Raises
        ------
        SignalDimensionError if the signal dimension is not 1.

        """
        # TODO: generalize it
        self._check_signal_dimension_equals_one()
        if channels is None:
            channels = int(round(len(self()) * 0.02))
            if channels < 20:
                channels = 20
        dc = self.data
        if side == 'left' or side == 'both':
            dc[..., offset:channels + offset] *= (
                np.hanning(2 * channels)[:channels])
            dc[..., :offset] *= 0.
        if side == 'right' or side == 'both':
            if offset == 0:
                rl = None
            else:
                rl = -offset
            dc[..., -channels - offset:rl] *= (
                np.hanning(2 * channels)[-channels:])
            if offset != 0:
                dc[..., -offset:] *= 0.
        return channels

    def find_peaks1D_ohaver(self, xdim=None, slope_thresh=0, amp_thresh=None,
                            subchannel=True, medfilt_radius=5, maxpeakn=30000,
                            peakgroup=10):
        """Find peaks along a 1D line (peaks in spectrum/spectra).

        Function to locate the positive peaks in a noisy x-y data set.

        Detects peaks by looking for downward zero-crossings in the
        first derivative that exceed 'slope_thresh'.

        Returns an array containing position, height, and width of each
        peak.

        'slope_thresh' and 'amp_thresh', control sensitivity: higher
        values will
        neglect smaller features.


        peakgroup is the number of points around the top peak to search
        around

        Parameters
        ---------


        slope_thresh : float (optional)
                       1st derivative threshold to count the peak
                       default is set to 0.5
                       higher values will neglect smaller features.

        amp_thresh : float (optional)
                     intensity threshold above which
                     default is set to 10% of max(y)
                     higher values will neglect smaller features.

        medfilt_radius : int (optional)
                     median filter window to apply to smooth the data
                     (see scipy.signal.medfilt)
                     if 0, no filter will be applied.
                     default is set to 5

        peakgroup : int (optional)
                    number of points around the "top part" of the peak
                    default is set to 10

        maxpeakn : int (optional)
                   number of maximum detectable peaks
                   default is set to 5000

        subpix : bool (optional)
                 default is set to True

        Returns
        -------
        peaks : structured array of shape _navigation_shape_in_array in which
        each cell contains an array that contains as many structured arrays as
        peaks where found at that location and which fields: position, height,
        width, contains position, height, and width of each peak.

        Raises
        ------
        SignalDimensionError if the signal dimension is not 1.

        """
        # TODO: add scipy.signal.find_peaks_cwt
        self._check_signal_dimension_equals_one()
        axis = self.axes_manager.signal_axes[0].axis
        arr_shape = (self.axes_manager._navigation_shape_in_array
                     if self.axes_manager.navigation_size > 0
                     else [1, ])
        peaks = np.zeros(arr_shape, dtype=object)
        for y, indices in zip(self._iterate_signal(),
                              self.axes_manager._array_indices_generator()):
            peaks[indices] = find_peaks_ohaver(
                y,
                axis,
                slope_thresh=slope_thresh,
                amp_thresh=amp_thresh,
                medfilt_radius=medfilt_radius,
                maxpeakn=maxpeakn,
                peakgroup=peakgroup,
                subchannel=subchannel)
        return peaks

    def estimate_peak_width(self,
                            factor=0.5,
                            window=None,
                            return_interval=False,
                            show_progressbar=None):
        """Estimate the width of the highest intensity of peak
        of the spectra at a given fraction of its maximum.

        It can be used with asymmetric peaks. For accurate results any
        background must be previously substracted.
        The estimation is performed by interpolation using cubic splines.

        Parameters
        ----------
        factor : 0 < float < 1
            The default, 0.5, estimates the FWHM.
        window : None, float
            The size of the window centred at the peak maximum
            used to perform the estimation.
            The window size must be chosen with care: if it is narrower
            than the width of the peak at some positions or if it is
            so wide that it includes other more intense peaks this
            method cannot compute the width and a NaN is stored instead.
        return_interval: bool
            If True, returns 2 extra signals with the positions of the
            desired height fraction at the left and right of the
            peak.
        show_progressbar : None or bool
            If True, display a progress bar. If None the default is set in
            `preferences`.

        Returns
        -------
        width or [width, left, right], depending on the value of
        `return_interval`.

        """
        if show_progressbar is None:
            show_progressbar = preferences.General.show_progressbar
        self._check_signal_dimension_equals_one()
        if not 0 < factor < 1:
            raise ValueError("factor must be between 0 and 1.")

        left, right = (self._get_navigation_signal(),
                       self._get_navigation_signal())
        # The signals must be of dtype float to contain np.nan
        left.change_dtype('float')
        right.change_dtype('float')
        axis = self.axes_manager.signal_axes[0]
        x = axis.axis
        maxval = self.axes_manager.navigation_size
        if maxval > 0:
            pbar = progressbar(maxval=maxval,
                               disabled=not show_progressbar)
        for i, spectrum in enumerate(self):
            if window is not None:
                vmax = axis.index2value(spectrum.data.argmax())
                spectrum = spectrum[vmax - window / 2.:vmax + window / 2.]
                x = spectrum.axes_manager[0].axis
            spline = scipy.interpolate.UnivariateSpline(
                x,
                spectrum.data - factor * spectrum.data.max(),
                s=0)
            roots = spline.roots()
            if len(roots) == 2:
                left[self.axes_manager.indices] = roots[0]
                right[self.axes_manager.indices] = roots[1]
            else:
                left[self.axes_manager.indices] = np.nan
                right[self.axes_manager.indices] = np.nan
            if maxval > 0:
                pbar.update(i)
        if maxval > 0:
            pbar.finish()
        width = right - left
        if factor == 0.5:
            width.metadata.General.title = (
                self.metadata.General.title + " FWHM")
            left.metadata.General.title = (
                self.metadata.General.title + " FWHM left position")

            right.metadata.General.title = (
                self.metadata.General.title + " FWHM right position")
        else:
            width.metadata.General.title = (
                self.metadata.General.title +
                " full-width at %.1f maximum" % factor)
            left.metadata.General.title = (
                self.metadata.General.title +
                " full-width at %.1f maximum left position" % factor)
            right.metadata.General.title = (
                self.metadata.General.title +
                " full-width at %.1f maximum right position" % factor)
        if return_interval is True:
            return [width, left, right]
        else:
            return width


class MVATools(object):
    # TODO: All of the plotting methods here should move to drawing

    def _plot_factors_or_pchars(self, factors, comp_ids=None,
                                calibrate=True, avg_char=False,
                                same_window=None, comp_label='PC',
                                img_data=None,
                                plot_shifts=True, plot_char=4,
                                cmap=plt.cm.gray, quiver_color='white',
                                vector_scale=1,
                                per_row=3, ax=None):
        """Plot components from PCA or ICA, or peak characteristics

        Parameters
        ----------

        comp_ids : None, int, or list of ints
            if None, returns maps of all components.
            if int, returns maps of components with ids from 0 to given
            int.
            if list of ints, returns maps of components with ids in
            given list.
        calibrate : bool
            if True, plots are calibrated according to the data in the
            axes
            manager.
        same_window : bool
            if True, plots each factor to the same window.  They are
            not scaled.
        comp_label : string, the label that is either the plot title
        (if plotting in
            separate windows) or the label in the legend (if plotting
            in the
            same window)
        cmap : a matplotlib colormap
            The colormap used for factor images or
            any peak characteristic scatter map
            overlay.

        Parameters only valid for peak characteristics (or pk char factors):
        --------------------------------------------------------------------

        img_data - 2D numpy array,
            The array to overlay peak characteristics onto.  If None,
            defaults to the average image of your stack.

        plot_shifts - bool, default is True
            If true, plots a quiver (arrow) plot showing the shifts for
            each
            peak present in the component being plotted.

        plot_char - None or int
            If int, the id of the characteristic to plot as the colored
            scatter plot.
            Possible components are:
               4: peak height
               5: peak orientation
               6: peak eccentricity

       quiver_color : any color recognized by matplotlib
           Determines the color of vectors drawn for
           plotting peak shifts.

       vector_scale : integer or None
           Scales the quiver plot arrows.  The vector
           is defined as one data unit along the X axis.
           If shifts are small, set vector_scale so
           that when they are multiplied by vector_scale,
           they are on the scale of the image plot.
           If None, uses matplotlib's autoscaling.

        """
        if same_window is None:
            same_window = preferences.MachineLearning.same_window
        if comp_ids is None:
            comp_ids = xrange(factors.shape[1])

        elif not hasattr(comp_ids, '__iter__'):
            comp_ids = xrange(comp_ids)

        n = len(comp_ids)
        if same_window:
            rows = int(np.ceil(n / float(per_row)))

        fig_list = []

        if n < per_row:
            per_row = n

        if same_window and self.axes_manager.signal_dimension == 2:
            f = plt.figure(figsize=(4 * per_row, 3 * rows))
        else:
            f = plt.figure()
        for i in xrange(len(comp_ids)):
            if self.axes_manager.signal_dimension == 1:
                if same_window:
                    ax = plt.gca()
                else:
                    if i > 0:
                        f = plt.figure()
                    ax = f.add_subplot(111)
                ax = sigdraw._plot_1D_component(
                    factors=factors,
                    idx=comp_ids[i],
                    axes_manager=self.axes_manager,
                    ax=ax,
                    calibrate=calibrate,
                    comp_label=comp_label,
                    same_window=same_window)
                if same_window:
                    plt.legend(ncol=factors.shape[1] // 2, loc='best')
            elif self.axes_manager.signal_dimension == 2:
                if same_window:
                    ax = f.add_subplot(rows, per_row, i + 1)
                else:
                    if i > 0:
                        f = plt.figure()
                    ax = f.add_subplot(111)

                sigdraw._plot_2D_component(factors=factors,
                                           idx=comp_ids[i],
                                           axes_manager=self.axes_manager,
                                           calibrate=calibrate, ax=ax,
                                           cmap=cmap, comp_label=comp_label)
            if not same_window:
                fig_list.append(f)
        try:
            plt.tight_layout()
        except:
            pass
        if not same_window:
            return fig_list
        else:
            return f

    def _plot_loadings(self, loadings, comp_ids=None, calibrate=True,
                       same_window=None, comp_label=None,
                       with_factors=False, factors=None,
                       cmap=plt.cm.gray, no_nans=False, per_row=3):
        if same_window is None:
            same_window = preferences.MachineLearning.same_window
        if comp_ids is None:
            comp_ids = xrange(loadings.shape[0])

        elif not hasattr(comp_ids, '__iter__'):
            comp_ids = xrange(comp_ids)

        n = len(comp_ids)
        if same_window:
            rows = int(np.ceil(n / float(per_row)))

        fig_list = []

        if n < per_row:
            per_row = n

        if same_window and self.axes_manager.signal_dimension == 2:
            f = plt.figure(figsize=(4 * per_row, 3 * rows))
        else:
            f = plt.figure()

        for i in xrange(n):
            if self.axes_manager.navigation_dimension == 1:
                if same_window:
                    ax = plt.gca()
                else:
                    if i > 0:
                        f = plt.figure()
                    ax = f.add_subplot(111)
            elif self.axes_manager.navigation_dimension == 2:
                if same_window:
                    ax = f.add_subplot(rows, per_row, i + 1)
                else:
                    if i > 0:
                        f = plt.figure()
                    ax = f.add_subplot(111)
            sigdraw._plot_loading(
                loadings, idx=comp_ids[i], axes_manager=self.axes_manager,
                no_nans=no_nans, calibrate=calibrate, cmap=cmap,
                comp_label=comp_label, ax=ax, same_window=same_window)
            if not same_window:
                fig_list.append(f)
        try:
            plt.tight_layout()
        except:
            pass
        if not same_window:
            if with_factors:
                return fig_list, self._plot_factors_or_pchars(
                    factors, comp_ids=comp_ids, calibrate=calibrate,
                    same_window=same_window, comp_label=comp_label,
                    per_row=per_row)
            else:
                return fig_list
        else:
            if self.axes_manager.navigation_dimension == 1:
                plt.legend(ncol=loadings.shape[0] // 2, loc='best')
                animate_legend()
            if with_factors:
                return f, self._plot_factors_or_pchars(factors,
                                                       comp_ids=comp_ids,
                                                       calibrate=calibrate,
                                                       same_window=same_window,
                                                       comp_label=comp_label,
                                                       per_row=per_row)
            else:
                return f

    def _export_factors(self,
                        factors,
                        folder=None,
                        comp_ids=None,
                        multiple_files=None,
                        save_figures=False,
                        save_figures_format='png',
                        factor_prefix=None,
                        factor_format=None,
                        comp_label=None,
                        cmap=plt.cm.gray,
                        plot_shifts=True,
                        plot_char=4,
                        img_data=None,
                        same_window=False,
                        calibrate=True,
                        quiver_color='white',
                        vector_scale=1,
                        no_nans=True, per_row=3):

        from hyperspy._signals.image import Image
        from hyperspy._signals.spectrum import Spectrum

        if multiple_files is None:
            multiple_files = preferences.MachineLearning.multiple_files

        if factor_format is None:
            factor_format = preferences.MachineLearning.\
                export_factors_default_file_format

        # Select the desired factors
        if comp_ids is None:
            comp_ids = xrange(factors.shape[1])
        elif not hasattr(comp_ids, '__iter__'):
            comp_ids = range(comp_ids)
        mask = np.zeros(factors.shape[1], dtype=np.bool)
        for idx in comp_ids:
            mask[idx] = 1
        factors = factors[:, mask]

        if save_figures is True:
            plt.ioff()
            fac_plots = self._plot_factors_or_pchars(factors,
                                                     comp_ids=comp_ids,
                                                     same_window=same_window,
                                                     comp_label=comp_label,
                                                     img_data=img_data,
                                                     plot_shifts=plot_shifts,
                                                     plot_char=plot_char,
                                                     cmap=cmap,
                                                     per_row=per_row,
                                                     quiver_color=quiver_color,
                                                     vector_scale=vector_scale)
            for idx in xrange(len(comp_ids)):
                filename = '%s_%02i.%s' % (factor_prefix, comp_ids[idx],
                                           save_figures_format)
                if folder is not None:
                    filename = os.path.join(folder, filename)
                ensure_directory(filename)
                fac_plots[idx].savefig(filename, save_figures_format,
                                       dpi=600)
            plt.ion()

        elif multiple_files is False:
            if self.axes_manager.signal_dimension == 2:
                # factor images
                axes_dicts = []
                axes = self.axes_manager.signal_axes[::-1]
                shape = (axes[1].size, axes[0].size)
                factor_data = np.rollaxis(
                    factors.reshape((shape[0], shape[1], -1)), 2)
                axes_dicts.append(axes[0].get_axis_dictionary())
                axes_dicts.append(axes[1].get_axis_dictionary())
                axes_dicts.append({'name': 'factor_index',
                                   'scale': 1.,
                                   'offset': 0.,
                                   'size': int(factors.shape[1]),
                                   'units': 'factor',
                                   'index_in_array': 0, })
                s = Image(factor_data,
                          axes=axes_dicts,
                          metadata={
                              'General': {'title': '%s from %s' % (
                                  factor_prefix,
                                  self.metadata.General.title),
                              }})
            elif self.axes_manager.signal_dimension == 1:
                axes = []
                axes.append(
                    self.axes_manager.signal_axes[0].get_axis_dictionary())
                axes[0]['index_in_array'] = 1

                axes.append({
                    'name': 'factor_index',
                    'scale': 1.,
                    'offset': 0.,
                    'size': int(factors.shape[1]),
                    'units': 'factor',
                    'index_in_array': 0,
                })
                s = Spectrum(
                    factors.T, axes=axes, metadata={
                        "General": {
                            'title': '%s from %s' %
                            (factor_prefix, self.metadata.General.title), }})
            filename = '%ss.%s' % (factor_prefix, factor_format)
            if folder is not None:
                filename = os.path.join(folder, filename)
            s.save(filename)
        else:  # Separate files
            if self.axes_manager.signal_dimension == 1:

                axis_dict = self.axes_manager.signal_axes[0].\
                    get_axis_dictionary()
                axis_dict['index_in_array'] = 0
                for dim, index in zip(comp_ids, range(len(comp_ids))):
                    s = Spectrum(factors[:, index],
                                 axes=[axis_dict, ],
                                 metadata={
                                     "General": {'title': '%s from %s' % (
                                         factor_prefix,
                                         self.metadata.General.title),
                                     }})
                    filename = '%s-%i.%s' % (factor_prefix,
                                             dim,
                                             factor_format)
                    if folder is not None:
                        filename = os.path.join(folder, filename)
                    s.save(filename)

            if self.axes_manager.signal_dimension == 2:
                axes = self.axes_manager.signal_axes
                axes_dicts = []
                axes_dicts.append(axes[0].get_axis_dictionary())
                axes_dicts.append(axes[1].get_axis_dictionary())
                axes_dicts[0]['index_in_array'] = 0
                axes_dicts[1]['index_in_array'] = 1

                factor_data = factors.reshape(
                    self.axes_manager._signal_shape_in_array + [-1, ])

                for dim, index in zip(comp_ids, range(len(comp_ids))):
                    im = Image(factor_data[..., index],
                               axes=axes_dicts,
                               metadata={
                                   "General": {'title': '%s from %s' % (
                                       factor_prefix,
                                       self.metadata.General.title),
                                   }})
                    filename = '%s-%i.%s' % (factor_prefix,
                                             dim,
                                             factor_format)
                    if folder is not None:
                        filename = os.path.join(folder, filename)
                    im.save(filename)

    def _export_loadings(self,
                         loadings,
                         folder=None,
                         comp_ids=None,
                         multiple_files=None,
                         loading_prefix=None,
                         loading_format=None,
                         save_figures_format='png',
                         comp_label=None,
                         cmap=plt.cm.gray,
                         save_figures=False,
                         same_window=False,
                         calibrate=True,
                         no_nans=True,
                         per_row=3):

        from hyperspy._signals.image import Image
        from hyperspy._signals.spectrum import Spectrum

        if multiple_files is None:
            multiple_files = preferences.MachineLearning.multiple_files

        if loading_format is None:
            loading_format = preferences.MachineLearning.\
                export_loadings_default_file_format

        if comp_ids is None:
            comp_ids = range(loadings.shape[0])
        elif not hasattr(comp_ids, '__iter__'):
            comp_ids = range(comp_ids)
        mask = np.zeros(loadings.shape[0], dtype=np.bool)
        for idx in comp_ids:
            mask[idx] = 1
        loadings = loadings[mask]

        if save_figures is True:
            plt.ioff()
            sc_plots = self._plot_loadings(loadings, comp_ids=comp_ids,
                                           calibrate=calibrate,
                                           same_window=same_window,
                                           comp_label=comp_label,
                                           cmap=cmap, no_nans=no_nans,
                                           per_row=per_row)
            for idx in xrange(len(comp_ids)):
                filename = '%s_%02i.%s' % (loading_prefix, comp_ids[idx],
                                           save_figures_format)
                if folder is not None:
                    filename = os.path.join(folder, filename)
                ensure_directory(filename)
                sc_plots[idx].savefig(filename, dpi=600)
            plt.ion()
        elif multiple_files is False:
            if self.axes_manager.navigation_dimension == 2:
                axes_dicts = []
                axes = self.axes_manager.navigation_axes[::-1]
                shape = (axes[1].size, axes[0].size)
                loading_data = loadings.reshape((-1, shape[0], shape[1]))
                axes_dicts.append(axes[0].get_axis_dictionary())
                axes_dicts[0]['index_in_array'] = 1
                axes_dicts.append(axes[1].get_axis_dictionary())
                axes_dicts[1]['index_in_array'] = 2
                axes_dicts.append({'name': 'loading_index',
                                   'scale': 1.,
                                   'offset': 0.,
                                   'size': int(loadings.shape[0]),
                                   'units': 'factor',
                                   'index_in_array': 0, })
                s = Image(loading_data,
                          axes=axes_dicts,
                          metadata={
                              "General": {'title': '%s from %s' % (
                                  loading_prefix,
                                  self.metadata.General.title),
                              }})
            elif self.axes_manager.navigation_dimension == 1:
                cal_axis = self.axes_manager.navigation_axes[0].\
                    get_axis_dictionary()
                cal_axis['index_in_array'] = 1
                axes = []
                axes.append({'name': 'loading_index',
                             'scale': 1.,
                             'offset': 0.,
                             'size': int(loadings.shape[0]),
                             'units': 'comp_id',
                             'index_in_array': 0, })
                axes.append(cal_axis)
                s = Image(loadings,
                          axes=axes,
                          metadata={
                              "General": {'title': '%s from %s' % (
                                  loading_prefix,
                                  self.metadata.General.title),
                              }})
            filename = '%ss.%s' % (loading_prefix, loading_format)
            if folder is not None:
                filename = os.path.join(folder, filename)
            s.save(filename)
        else:  # Separate files
            if self.axes_manager.navigation_dimension == 1:
                axis_dict = self.axes_manager.navigation_axes[0].\
                    get_axis_dictionary()
                axis_dict['index_in_array'] = 0
                for dim, index in zip(comp_ids, range(len(comp_ids))):
                    s = Spectrum(loadings[index],
                                 axes=[axis_dict, ])
                    filename = '%s-%i.%s' % (loading_prefix,
                                             dim,
                                             loading_format)
                    if folder is not None:
                        filename = os.path.join(folder, filename)
                    s.save(filename)
            elif self.axes_manager.navigation_dimension == 2:
                axes_dicts = []
                axes = self.axes_manager.navigation_axes[::-1]
                shape = (axes[0].size, axes[1].size)
                loading_data = loadings.reshape((-1, shape[0], shape[1]))
                axes_dicts.append(axes[0].get_axis_dictionary())
                axes_dicts[0]['index_in_array'] = 0
                axes_dicts.append(axes[1].get_axis_dictionary())
                axes_dicts[1]['index_in_array'] = 1
                for dim, index in zip(comp_ids, range(len(comp_ids))):
                    s = Image(loading_data[index, ...],
                              axes=axes_dicts,
                              metadata={
                                  "General": {'title': '%s from %s' % (
                                      loading_prefix,
                                      self.metadata.General.title),
                                  }})
                    filename = '%s-%i.%s' % (loading_prefix,
                                             dim,
                                             loading_format)
                    if folder is not None:
                        filename = os.path.join(folder, filename)
                    s.save(filename)

    def plot_decomposition_factors(self,
                                   comp_ids=None,
                                   calibrate=True,
                                   same_window=None,
                                   comp_label='Decomposition factor',
                                   per_row=3):
        """Plot factors from a decomposition.

        Parameters
        ----------

        comp_ids : None, int, or list of ints
            if None, returns maps of all components.
            if int, returns maps of components with ids from 0 to given
            int.
            if list of ints, returns maps of components with ids in
            given list.

        calibrate : bool
            if True, calibrates plots where calibration is available
            from
            the axes_manager.  If False, plots are in pixels/channels.

        same_window : bool
            if True, plots each factor to the same window.  They are
            not scaled.

        comp_label : string, the label that is either the plot title
        (if plotting in
            separate windows) or the label in the legend (if plotting
            in the
            same window)

        cmap : The colormap used for the factor image, or for peak
            characteristics, the colormap used for the scatter plot of
            some peak characteristic.

        per_row : int, the number of plots in each row, when the
        same_window
            parameter is True.

        See Also
        --------
        plot_decomposition_loadings, plot_decomposition_results.

        """
        if self.axes_manager.signal_dimension > 2:
            raise NotImplementedError("This method cannot plot factors of "
                                      "signals of dimension higher than 2."
                                      "You can use "
                                      "`plot_decomposition_results` instead.")
        if same_window is None:
            same_window = preferences.MachineLearning.same_window
        factors = self.learning_results.factors
        if comp_ids is None:
            comp_ids = self.learning_results.output_dimension

        return self._plot_factors_or_pchars(factors,
                                            comp_ids=comp_ids,
                                            calibrate=calibrate,
                                            same_window=same_window,
                                            comp_label=comp_label,
                                            per_row=per_row)

    def plot_bss_factors(self, comp_ids=None, calibrate=True,
                         same_window=None, comp_label='BSS factor',
                         per_row=3):
        """Plot factors from blind source separation results.

        Parameters
        ----------

        comp_ids : None, int, or list of ints
            if None, returns maps of all components.
            if int, returns maps of components with ids from 0 to
            given int.
            if list of ints, returns maps of components with ids in
            given list.

        calibrate : bool
            if True, calibrates plots where calibration is available
            from
            the axes_manager.  If False, plots are in pixels/channels.

        same_window : bool
            if True, plots each factor to the same window.  They are
            not scaled.

        comp_label : string, the label that is either the plot title
        (if plotting in
            separate windows) or the label in the legend (if plotting
            in the
            same window)

        cmap : The colormap used for the factor image, or for peak
            characteristics, the colormap used for the scatter plot of
            some peak characteristic.

        per_row : int, the number of plots in each row, when the
        same_window
            parameter is True.

        See Also
        --------
        plot_bss_loadings, plot_bss_results.

        """
        if self.axes_manager.signal_dimension > 2:
            raise NotImplementedError("This method cannot plot factors of "
                                      "signals of dimension higher than 2."
                                      "You can use "
                                      "`plot_decomposition_results` instead.")

        if same_window is None:
            same_window = preferences.MachineLearning.same_window
        factors = self.learning_results.bss_factors
        return self._plot_factors_or_pchars(factors,
                                            comp_ids=comp_ids,
                                            calibrate=calibrate,
                                            same_window=same_window,
                                            comp_label=comp_label,
                                            per_row=per_row)

    def plot_decomposition_loadings(self,
                                    comp_ids=None,
                                    calibrate=True,
                                    same_window=None,
                                    comp_label='Decomposition loading',
                                    with_factors=False,
                                    cmap=plt.cm.gray,
                                    no_nans=False,
                                    per_row=3):
        """Plot loadings from PCA.

        Parameters
        ----------

        comp_ids : None, int, or list of ints
            if None, returns maps of all components.
            if int, returns maps of components with ids from 0 to
            given int.
            if list of ints, returns maps of components with ids in
            given list.

        calibrate : bool
            if True, calibrates plots where calibration is available
            from
            the axes_manager.  If False, plots are in pixels/channels.

        same_window : bool
            if True, plots each factor to the same window.  They are
            not scaled.

        comp_label : string,
            The label that is either the plot title (if plotting in
            separate windows) or the label in the legend (if plotting
            in the same window). In this case, each loading line can be
            toggled on and off by clicking on the legended line.

        with_factors : bool
            If True, also returns figure(s) with the factors for the
            given comp_ids.

        cmap : matplotlib colormap
            The colormap used for the factor image, or for peak
            characteristics, the colormap used for the scatter plot of
            some peak characteristic.

        no_nans : bool
            If True, removes NaN's from the loading plots.

        per_row : int
            the number of plots in each row, when the same_window
            parameter is True.

        See Also
        --------
        plot_decomposition_factors, plot_decomposition_results.

        """
        if self.axes_manager.navigation_dimension > 2:
            raise NotImplementedError("This method cannot plot loadings of "
                                      "dimension higher than 2."
                                      "You can use "
                                      "`plot_decomposition_results` instead.")
        if same_window is None:
            same_window = preferences.MachineLearning.same_window
        loadings = self.learning_results.loadings.T
        if with_factors:
            factors = self.learning_results.factors
        else:
            factors = None

        if comp_ids is None:
            comp_ids = self.learning_results.output_dimension
        return self._plot_loadings(
            loadings,
            comp_ids=comp_ids,
            with_factors=with_factors,
            factors=factors,
            same_window=same_window,
            comp_label=comp_label,
            cmap=cmap,
            no_nans=no_nans,
            per_row=per_row)

    def plot_bss_loadings(self, comp_ids=None, calibrate=True,
                          same_window=None, comp_label='BSS loading',
                          with_factors=False, cmap=plt.cm.gray,
                          no_nans=False, per_row=3):
        """Plot loadings from ICA

        Parameters
        ----------

        comp_ids : None, int, or list of ints
            if None, returns maps of all components.
            if int, returns maps of components with ids from 0 to
            given int.
            if list of ints, returns maps of components with ids in
            given list.

        calibrate : bool
            if True, calibrates plots where calibration is available
            from
            the axes_manager.  If False, plots are in pixels/channels.

        same_window : bool
            if True, plots each factor to the same window.  They are
            not scaled.

        comp_label : string,
            The label that is either the plot title (if plotting in
            separate windows) or the label in the legend (if plotting
            in the same window). In this case, each loading line can be
            toggled on and off by clicking on the legended line.

        with_factors : bool
            If True, also returns figure(s) with the factors for the
            given comp_ids.

        cmap : matplotlib colormap
            The colormap used for the factor image, or for peak
            characteristics, the colormap used for the scatter plot of
            some peak characteristic.

        no_nans : bool
            If True, removes NaN's from the loading plots.

        per_row : int
            the number of plots in each row, when the same_window
            parameter is True.

        See Also
        --------
        plot_bss_factors, plot_bss_results.

        """
        if self.axes_manager.navigation_dimension > 2:
            raise NotImplementedError("This method cannot plot loadings of "
                                      "dimension higher than 2."
                                      "You can use "
                                      "`plot_bss_results` instead.")
        if same_window is None:
            same_window = preferences.MachineLearning.same_window
        loadings = self.learning_results.bss_loadings.T
        if with_factors:
            factors = self.learning_results.bss_factors
        else:
            factors = None
        return self._plot_loadings(
            loadings,
            comp_ids=comp_ids,
            with_factors=with_factors,
            factors=factors,
            same_window=same_window,
            comp_label=comp_label,
            cmap=cmap,
            no_nans=no_nans,
            per_row=per_row)

    def export_decomposition_results(self, comp_ids=None,
                                     folder=None,
                                     calibrate=True,
                                     factor_prefix='factor',
                                     factor_format=None,
                                     loading_prefix='loading',
                                     loading_format=None,
                                     comp_label=None,
                                     cmap=plt.cm.gray,
                                     same_window=False,
                                     multiple_files=None,
                                     no_nans=True,
                                     per_row=3,
                                     save_figures=False,
                                     save_figures_format='png'):
        """Export results from a decomposition to any of the supported
        formats.

        Parameters
        ----------
        comp_ids : None, int, or list of ints
            if None, returns all components/loadings.
            if int, returns components/loadings with ids from 0 to
            given int.
            if list of ints, returns components/loadings with ids in
            given list.
        folder : str or None
            The path to the folder where the file will be saved.
            If `None` the
            current folder is used by default.
        factor_prefix : string
            The prefix that any exported filenames for
            factors/components
            begin with
        factor_format : string
            The extension of the format that you wish to save to.
        loading_prefix : string
            The prefix that any exported filenames for
            factors/components
            begin with
        loading_format : string
            The extension of the format that you wish to save to.
            Determines
            the kind of output.
                - For image formats (tif, png, jpg, etc.), plots are
                created
                  using the plotting flags as below, and saved at
                  600 dpi.
                  One plot per loading is saved.
                - For multidimensional formats (rpl, hdf5), arrays are
                saved
                  in single files.  All loadings are contained in the
                  one
                  file.
                - For spectral formats (msa), each loading is saved to a
                  separate file.
        multiple_files : Bool
            If True, on exporting a file per factor and per loading will
             be
            created. Otherwise only two files will be created, one for
            the
            factors and another for the loadings. The default value can
            be
            chosen in the preferences.
        save_figures : Bool
            If True the same figures that are obtained when using the
            plot
            methods will be saved with 600 dpi resolution

        Plotting options (for save_figures = True ONLY)
        ----------------------------------------------

        calibrate : bool
            if True, calibrates plots where calibration is available
            from
            the axes_manager.  If False, plots are in pixels/channels.
        same_window : bool
            if True, plots each factor to the same window.
        comp_label : string, the label that is either the plot title
            (if plotting in separate windows) or the label in the legend
            (if plotting in the same window)
        cmap : The colormap used for the factor image, or for peak
            characteristics, the colormap used for the scatter plot of
            some peak characteristic.
        per_row : int, the number of plots in each row, when the
        same_window
            parameter is True.
        save_figures_format : str
            The image format extension.

        See Also
        --------
        get_decomposition_factors,
        get_decomposition_loadings.

        """

        factors = self.learning_results.factors
        loadings = self.learning_results.loadings.T
        self._export_factors(
            factors,
            folder=folder,
            comp_ids=comp_ids,
            calibrate=calibrate,
            multiple_files=multiple_files,
            factor_prefix=factor_prefix,
            factor_format=factor_format,
            comp_label=comp_label,
            save_figures=save_figures,
            cmap=cmap,
            no_nans=no_nans,
            same_window=same_window,
            per_row=per_row,
            save_figures_format=save_figures_format)
        self._export_loadings(
            loadings,
            comp_ids=comp_ids, folder=folder,
            calibrate=calibrate,
            multiple_files=multiple_files,
            loading_prefix=loading_prefix,
            loading_format=loading_format,
            comp_label=comp_label,
            cmap=cmap,
            save_figures=save_figures,
            same_window=same_window,
            no_nans=no_nans,
            per_row=per_row)

    def export_bss_results(self,
                           comp_ids=None,
                           folder=None,
                           calibrate=True,
                           multiple_files=None,
                           save_figures=False,
                           factor_prefix='bss_factor',
                           factor_format=None,
                           loading_prefix='bss_loading',
                           loading_format=None,
                           comp_label=None, cmap=plt.cm.gray,
                           same_window=False,
                           no_nans=True,
                           per_row=3,
                           save_figures_format='png'):
        """Export results from ICA to any of the supported formats.

        Parameters
        ----------
        comp_ids : None, int, or list of ints
            if None, returns all components/loadings.
            if int, returns components/loadings with ids from 0 to given
             int.
            if list of ints, returns components/loadings with ids in
            iven list.
        folder : str or None
            The path to the folder where the file will be saved. If
            `None` the
            current folder is used by default.
        factor_prefix : string
            The prefix that any exported filenames for
            factors/components
            begin with
        factor_format : string
            The extension of the format that you wish to save to.
            Determines
            the kind of output.
                - For image formats (tif, png, jpg, etc.), plots are
                created
                  using the plotting flags as below, and saved at
                  600 dpi.
                  One plot per factor is saved.
                - For multidimensional formats (rpl, hdf5), arrays are
                saved
                  in single files.  All factors are contained in the one
                  file.
                - For spectral formats (msa), each factor is saved to a
                  separate file.

        loading_prefix : string
            The prefix that any exported filenames for
            factors/components
            begin with
        loading_format : string
            The extension of the format that you wish to save to.
        multiple_files : Bool
            If True, on exporting a file per factor and per loading
            will be
            created. Otherwise only two files will be created, one
            for the
            factors and another for the loadings. The default value
            can be
            chosen in the preferences.
        save_figures : Bool
            If True the same figures that are obtained when using the
            plot
            methods will be saved with 600 dpi resolution

        Plotting options (for save_figures = True ONLY)
        ----------------------------------------------
        calibrate : bool
            if True, calibrates plots where calibration is available
            from
            the axes_manager.  If False, plots are in pixels/channels.
        same_window : bool
            if True, plots each factor to the same window.
        comp_label : string
            the label that is either the plot title (if plotting in
            separate windows) or the label in the legend (if plotting
            in the
            same window)
        cmap : The colormap used for the factor image, or for peak
            characteristics, the colormap used for the scatter plot of
            some peak characteristic.
        per_row : int, the number of plots in each row, when the
        same_window
            parameter is True.
        save_figures_format : str
            The image format extension.

        See Also
        --------
        get_bss_factors,
        get_bss_loadings.

        """

        factors = self.learning_results.bss_factors
        loadings = self.learning_results.bss_loadings.T
        self._export_factors(factors,
                             folder=folder,
                             comp_ids=comp_ids,
                             calibrate=calibrate,
                             multiple_files=multiple_files,
                             factor_prefix=factor_prefix,
                             factor_format=factor_format,
                             comp_label=comp_label,
                             save_figures=save_figures,
                             cmap=cmap,
                             no_nans=no_nans,
                             same_window=same_window,
                             per_row=per_row,
                             save_figures_format=save_figures_format)

        self._export_loadings(loadings,
                              comp_ids=comp_ids,
                              folder=folder,
                              calibrate=calibrate,
                              multiple_files=multiple_files,
                              loading_prefix=loading_prefix,
                              loading_format=loading_format,
                              comp_label=comp_label,
                              cmap=cmap,
                              save_figures=save_figures,
                              same_window=same_window,
                              no_nans=no_nans,
                              per_row=per_row,
                              save_figures_format=save_figures_format)

    def _get_loadings(self, loadings):
        from hyperspy.hspy import signals
        data = loadings.T.reshape(
            (-1,) + self.axes_manager.navigation_shape[::-1])
        signal = signals.Signal(
            data,
            axes=(
                [{"size": data.shape[0], "navigate": True}] +
                self.axes_manager._get_navigation_axes_dicts()))
        signal.set_signal_origin(self.metadata.Signal.signal_origin)
        for axis in signal.axes_manager._axes[1:]:
            axis.navigate = False
        return signal

    def _get_factors(self, factors):
        signal = self.__class__(
            factors.T.reshape((-1,) + self.axes_manager.signal_shape[::-1]),
            axes=[{"size": factors.shape[-1], "navigate": True}] +
            self.axes_manager._get_signal_axes_dicts())
        signal.set_signal_origin(self.metadata.Signal.signal_origin)
        signal.set_signal_type(self.metadata.Signal.signal_type)
        for axis in signal.axes_manager._axes[1:]:
            axis.navigate = False
        return signal

    def get_decomposition_loadings(self):
        """Return the decomposition loadings as a Signal.

        See Also
        -------
        get_decomposition_factors, export_decomposition_results.

        """
        signal = self._get_loadings(self.learning_results.loadings)
        signal.axes_manager._axes[0].name = "Decomposition component index"
        signal.metadata.General.title = "Decomposition loadings of " + \
            self.metadata.General.title
        return signal

    def get_decomposition_factors(self):
        """Return the decomposition factors as a Signal.

        See Also
        -------
        get_decomposition_loadings, export_decomposition_results.

        """
        signal = self._get_factors(self.learning_results.factors)
        signal.axes_manager._axes[0].name = "Decomposition component index"
        signal.metadata.General.title = ("Decomposition factors of " +
                                         self.metadata.General.title)
        return signal

    def get_bss_loadings(self):
        """Return the blind source separtion loadings as a Signal.

        See Also
        -------
        get_bss_factors, export_bss_results.

        """
        signal = self._get_loadings(
            self.learning_results.bss_loadings)
        signal.axes_manager[0].name = "BSS component index"
        signal.metadata.General.title = ("BSS loadings of " +
                                         self.metadata.General.title)
        return signal

    def get_bss_factors(self):
        """Return the blind source separtion factors as a Signal.

        See Also
        -------
        get_bss_loadings, export_bss_results.

        """
        signal = self._get_factors(self.learning_results.bss_factors)
        signal.axes_manager[0].name = "BSS component index"
        signal.metadata.General.title = ("BSS factors of " +
                                         self.metadata.General.title)
        return signal

    def plot_bss_results(self,
                         factors_navigator="auto",
                         loadings_navigator="auto",
                         factors_dim=2,
                         loadings_dim=2,):
        """Plot the blind source separation factors and loadings.

        Unlike `plot_bss_factors` and `plot_bss_loadings`, this method displays
        one component at a time. Therefore it provides a more compact
        visualization than then other two methods.  The loadings and factors
        are displayed in different windows and each has its own
        navigator/sliders to navigate them if they are multidimensional. The
        component index axis is syncronize between the two.

        Parameters
        ----------
        factor_navigator, loadings_navigator : {"auto", None, "spectrum",
        Signal}
            See `plot` documentation for details.
        factors_dim, loadings_dim: int
            Currently HyperSpy cannot plot signals of dimension higher than
            two. Therefore, to visualize the BSS results when the
            factors or the loadings have signal dimension greater than 2
            we can view the data as spectra(images) by setting this parameter
            to 1(2). (Default 2)

        See Also
        --------
        plot_bss_factors, plot_bss_loadings, plot_decomposition_results.

        """
        factors = self.get_bss_factors()
        loadings = self.get_bss_loadings()
        factors.axes_manager._axes[0] = loadings.axes_manager._axes[0]
        if loadings.axes_manager.signal_dimension > 2:
            loadings.axes_manager.set_signal_dimension(loadings_dim)
        if factors.axes_manager.signal_dimension > 2:
            factors.axes_manager.set_signal_dimension(factors_dim)
        loadings.plot(navigator=loadings_navigator)
        factors.plot(navigator=factors_navigator)

    def plot_decomposition_results(self,
                                   factors_navigator="auto",
                                   loadings_navigator="auto",
                                   factors_dim=2,
                                   loadings_dim=2):
        """Plot the decompostion factors and loadings.

        Unlike `plot_factors` and `plot_loadings`, this method displays
        one component at a time. Therefore it provides a more compact
        visualization than then other two methods.  The loadings and factors
        are displayed in different windows and each has its own
        navigator/sliders to navigate them if they are multidimensional. The
        component index axis is syncronize between the two.

        Parameters
        ----------
        factor_navigator, loadings_navigator : {"auto", None, "spectrum",
        Signal}
            See `plot` documentation for details.
        factors_dim, loadings_dim : int
            Currently HyperSpy cannot plot signals of dimension higher than
            two. Therefore, to visualize the BSS results when the
            factors or the loadings have signal dimension greater than 2
            we can view the data as spectra(images) by setting this parameter
            to 1(2). (Default 2)

        See Also
        --------
        plot_factors, plot_loadings, plot_bss_results.

        """
        factors = self.get_decomposition_factors()
        loadings = self.get_decomposition_loadings()
        factors.axes_manager._axes[0] = loadings.axes_manager._axes[0]
        if loadings.axes_manager.signal_dimension > 2:
            loadings.axes_manager.set_signal_dimension(loadings_dim)
        if factors.axes_manager.signal_dimension > 2:
            factors.axes_manager.set_signal_dimension(factors_dim)
        loadings.plot(navigator=loadings_navigator)
        factors.plot(navigator=factors_navigator)


class Signal(MVA,
             MVATools,
             Signal1DTools,
             Signal2DTools,):

    _record_by = ""
    _signal_type = ""
    _signal_origin = ""

    def __init__(self, data, **kwds):
        """Create a Signal from a numpy array.

        Parameters
        ----------
        data : numpy array
           The signal data. It can be an array of any dimensions.
        axes : dictionary (optional)
            Dictionary to define the axes (see the
            documentation of the AxesManager class for more details).
        attributes : dictionary (optional)
            A dictionary whose items are stored as attributes.
        metadata : dictionary (optional)
            A dictionary containing a set of parameters
            that will to stores in the `metadata` attribute.
            Some parameters might be mandatory in some cases.
        original_metadata : dictionary (optional)
            A dictionary containing a set of parameters
            that will to stores in the `original_metadata` attribute. It
            typically contains all the parameters that has been
            imported from the original data file.

        """

        self._create_metadata()
        self.learning_results = LearningResults()
        kwds['data'] = data
        self._load_dictionary(kwds)
        self._plot = None
        self.auto_replot = True
        self.inav = SpecialSlicers(self, True)
        self.isig = SpecialSlicers(self, False)

    def _create_metadata(self):
        self.metadata = DictionaryTreeBrowser()
        mp = self.metadata
        mp.add_node("_HyperSpy")
        mp.add_node("General")
        mp.add_node("Signal")
        mp._HyperSpy.add_node("Folding")
        folding = mp._HyperSpy.Folding
        folding.unfolded = False
        folding.signal_unfolded = False
        folding.original_shape = None
        folding.original_axes_manager = None
        mp.Signal.binned = False
        self.original_metadata = DictionaryTreeBrowser()
        self.tmp_parameters = DictionaryTreeBrowser()

    def __repr__(self):
        if self.metadata._HyperSpy.Folding.unfolded:
            unfolded = "unfolded "
        else:
            unfolded = ""
        string = '<'
        string += self.__class__.__name__
        string += ", title: %s" % self.metadata.General.title
        string += ", %sdimensions: %s" % (
            unfolded,
            self.axes_manager._get_dimension_str())

        string += '>'

        return string.encode('utf8')

    def __getitem__(self, slices, isNavigation=None):
        try:
            len(slices)
        except TypeError:
            slices = (slices,)
        _orig_slices = slices

        has_nav = True if isNavigation is None else isNavigation
        has_signal = True if isNavigation is None else not isNavigation

        # Create a deepcopy of self that contains a view of self.data
        _signal = self._deepcopy_with_new_data(self.data)

        nav_idx = [el.index_in_array for el in
                   _signal.axes_manager.navigation_axes]
        signal_idx = [el.index_in_array for el in
                      _signal.axes_manager.signal_axes]

        if not has_signal:
            idx = nav_idx
        elif not has_nav:
            idx = signal_idx
        else:
            idx = nav_idx + signal_idx

        # Add support for Ellipsis
        if Ellipsis in _orig_slices:
            _orig_slices = list(_orig_slices)
            # Expand the first Ellipsis
            ellipsis_index = _orig_slices.index(Ellipsis)
            _orig_slices.remove(Ellipsis)
            _orig_slices = (
                _orig_slices[:ellipsis_index] +
                [slice(None), ] * max(0, len(idx) - len(_orig_slices)) +
                _orig_slices[ellipsis_index:])
            # Replace all the following Ellipses by :
            while Ellipsis in _orig_slices:
                _orig_slices[_orig_slices.index(Ellipsis)] = slice(None)
            _orig_slices = tuple(_orig_slices)

        if len(_orig_slices) > len(idx):
            raise IndexError("too many indices")

        slices = np.array([slice(None,)] *
                          len(_signal.axes_manager._axes))

        slices[idx] = _orig_slices + (slice(None),) * max(
            0, len(idx) - len(_orig_slices))

        array_slices = []
        for slice_, axis in zip(slices, _signal.axes_manager._axes):
            if (isinstance(slice_, slice) or
                    len(_signal.axes_manager._axes) < 2):
                array_slices.append(axis._slice_me(slice_))
            else:
                if isinstance(slice_, float):
                    slice_ = axis.value2index(slice_)
                array_slices.append(slice_)
                _signal._remove_axis(axis.index_in_axes_manager)

        _signal.data = _signal.data[array_slices]
        if self.metadata.has_item('Signal.Noise_properties.variance'):
            variance = self.metadata.Signal.Noise_properties.variance
            if isinstance(variance, Signal):
                _signal.metadata.Signal.Noise_properties.variance = \
                    variance.__getitem__(_orig_slices, isNavigation)
        _signal.get_dimensions_from_data()

        return _signal

    def __setitem__(self, i, j):
        """x.__setitem__(i, y) <==> x[i]=y

        """
        if isinstance(j, Signal):
            j = j.data
        self.__getitem__(i).data[:] = j

    def _binary_operator_ruler(self, other, op_name):
        exception_message = (
            "Invalid dimensions for this operation")
        if isinstance(other, Signal):
            if other.data.shape != self.data.shape:
                # Are they aligned?
                are_aligned = array_tools.are_aligned(self.data.shape,
                                                      other.data.shape)
                if are_aligned is True:
                    sdata, odata = array_tools.homogenize_ndim(self.data,
                                                               other.data)
                else:
                    # Let's align them if possible
                    sig_and_nav = [s for s in [self, other] if
                                   s.axes_manager.signal_size > 1 and
                                   s.axes_manager.navigation_size > 1]

                    sig = [s for s in [self, other] if
                           s.axes_manager.signal_size > 1 and
                           s.axes_manager.navigation_size == 0]

                    if sig_and_nav and sig:
                        self = sig_and_nav[0]
                        other = sig[0]
                        if (self.axes_manager.signal_shape ==
                                other.axes_manager.signal_shape):
                            sdata = self.data
                            other_new_shape = [
                                axis.size if axis.navigate is False
                                else 1
                                for axis in self.axes_manager._axes]
                            odata = other.data.reshape(
                                other_new_shape)
                        elif (self.axes_manager.navigation_shape ==
                                other.axes_manager.signal_shape):
                            sdata = self.data
                            other_new_shape = [
                                axis.size if axis.navigate is True
                                else 1
                                for axis in self.axes_manager._axes]
                            odata = other.data.reshape(
                                other_new_shape)
                        else:
                            raise ValueError(exception_message)
                    elif len(sig) == 2:
                        sdata = self.data.reshape(
                            (1,) * other.axes_manager.signal_dimension +
                            self.data.shape)
                        odata = other.data.reshape(
                            other.data.shape +
                            (1,) * self.axes_manager.signal_dimension)
                    else:
                        raise ValueError(exception_message)

                # The data are now aligned but the shapes are not the
                # same and therefore we have to calculate the resulting
                # axes
                ref_axes = self if (
                    len(self.axes_manager._axes) >
                    len(other.axes_manager._axes)) else other

                new_axes = []
                for i, (ssize, osize) in enumerate(
                        zip(sdata.shape, odata.shape)):
                    if ssize > osize:
                        if are_aligned or len(sig) != 2:
                            new_axes.append(
                                self.axes_manager._axes[i].copy())
                        else:
                            new_axes.append(self.axes_manager._axes[
                                i - other.axes_manager.signal_dimension
                            ].copy())

                    elif ssize < osize:
                        new_axes.append(
                            other.axes_manager._axes[i].copy())

                    else:
                        new_axes.append(
                            ref_axes.axes_manager._axes[i].copy())

            else:
                sdata = self.data
                odata = other.data
                new_axes = [axis.copy()
                            for axis in self.axes_manager._axes]
            exec("result = sdata.%s(odata)" % op_name)
            new_signal = self._deepcopy_with_new_data(result)
            new_signal.axes_manager._axes = new_axes
            new_signal.axes_manager.set_signal_dimension(
                self.axes_manager.signal_dimension)
            return new_signal
        else:
            exec("result = self.data.%s(other)" % op_name)
            return self._deepcopy_with_new_data(result)

    def _unary_operator_ruler(self, op_name):
        exec("result = self.data.%s()" % op_name)
        return self._deepcopy_with_new_data(result)

    def _check_signal_dimension_equals_one(self):
        if self.axes_manager.signal_dimension != 1:
            raise SignalDimensionError(self.axes_manager.signal_dimension, 1)

    def _check_signal_dimension_equals_two(self):
        if self.axes_manager.signal_dimension != 2:
            raise SignalDimensionError(self.axes_manager.signal_dimension, 2)

    def _deepcopy_with_new_data(self, data=None):
        """Returns a deepcopy of itself replacing the data.

        This method has the advantage over deepcopy that it does not
        copy the data what can save precious memory

        Parameters
        ---------
        data : {None | np.array}

        Returns
        -------
        ns : Signal

        """
        try:
            old_data = self.data
            self.data = None
            old_plot = self._plot
            self._plot = None
            ns = self.deepcopy()
            ns.data = data
            return ns
        finally:
            self.data = old_data
            self._plot = old_plot

    def _print_summary(self):
        string = "\n\tTitle: "
        string += self.metadata.General.title.decode('utf8')
        if self.metadata.has_item("Signal.signal_type"):
            string += "\n\tSignal type: "
            string += self.metadata.Signal.signal_type
        string += "\n\tData dimensions: "
        string += str(self.axes_manager.shape)
        if self.metadata.has_item('Signal.record_by'):
            string += "\n\tData representation: "
            string += self.metadata.Signal.record_by
            string += "\n\tData type: "
            string += str(self.data.dtype)
        print string

    def _load_dictionary(self, file_data_dict):
        """Load data from dictionary.

        Parameters
        ----------
        file_data_dict : dictionary
            A dictionary containing at least a 'data' keyword with an array of
            arbitrary dimensions. Additionally the dictionary can contain the
            following items:
            data : numpy array
               The signal data. It can be an array of any dimensions.
            axes : dictionary (optional)
                Dictionary to define the axes (see the
                documentation of the AxesManager class for more details).
            attributes : dictionary (optional)
                A dictionary whose items are stored as attributes.
            metadata : dictionary (optional)
                A dictionary containing a set of parameters
                that will to stores in the `metadata` attribute.
                Some parameters might be mandatory in some cases.
            original_metadata : dictionary (optional)
                A dictionary containing a set of parameters
                that will to stores in the `original_metadata` attribute. It
                typically contains all the parameters that has been
                imported from the original data file.

        """

        self.data = np.asanyarray(file_data_dict['data'])
        if 'axes' not in file_data_dict:
            file_data_dict['axes'] = self._get_undefined_axes_list()
        self.axes_manager = AxesManager(
            file_data_dict['axes'])
        if 'metadata' not in file_data_dict:
            file_data_dict['metadata'] = {}
        if 'original_metadata' not in file_data_dict:
            file_data_dict['original_metadata'] = {}
        if 'attributes' in file_data_dict:
            for key, value in file_data_dict['attributes'].iteritems():
                if hasattr(self, key):
                    if isinstance(value, dict):
                        for k, v in value.iteritems():
                            eval('self.%s.__setattr__(k,v)' % key)
                    else:
                        self.__setattr__(key, value)
        self.original_metadata.add_dictionary(
            file_data_dict['original_metadata'])
        self.metadata.add_dictionary(
            file_data_dict['metadata'])
        if "title" not in self.metadata.General:
            self.metadata.General.title = ''
        if (self._record_by or
                "Signal.record_by" not in self.metadata):
            self.metadata.Signal.record_by = self._record_by
        if (self._signal_origin or
                "Signal.signal_origin" not in self.metadata):
            self.metadata.Signal.signal_origin = self._signal_origin
        if (self._signal_type or
                not self.metadata.has_item("Signal.signal_type")):
            self.metadata.Signal.signal_type = self._signal_type

    def squeeze(self):
        """Remove single-dimensional entries from the shape of an array
        and the axes.

        """
        # We deepcopy everything but data
        self = self._deepcopy_with_new_data(self.data)
        for axis in self.axes_manager._axes:
            if axis.size == 1:
                self._remove_axis(axis.index_in_axes_manager)
        self.data = self.data.squeeze()
        return self

    def _to_dictionary(self, add_learning_results=True):
        """Returns a dictionary that can be used to recreate the signal.

        All items but `data` are copies.

        Parameters
        ----------
        add_learning_results : bool

        Returns
        -------
        dic : dictionary

        """
        dic = {}
        dic['data'] = self.data
        dic['axes'] = self.axes_manager._get_axes_dicts()
        dic['metadata'] = \
            self.metadata.deepcopy().as_dictionary()
        dic['original_metadata'] = \
            self.original_metadata.deepcopy().as_dictionary()
        dic['tmp_parameters'] = \
            self.tmp_parameters.deepcopy().as_dictionary()
        if add_learning_results and hasattr(self, 'learning_results'):
            dic['learning_results'] = copy.deepcopy(
                self.learning_results.__dict__)
        return dic

    def _get_undefined_axes_list(self):
        axes = []
        for i in xrange(len(self.data.shape)):
            axes.append({'size': int(self.data.shape[i]), })
        return axes

    def __call__(self, axes_manager=None):
        if axes_manager is None:
            axes_manager = self.axes_manager
        return np.atleast_1d(
            self.data.__getitem__(axes_manager._getitem_tuple))

    def plot(self, navigator="auto", axes_manager=None, **kwargs):
        """Plot the signal at the current coordinates.

        For multidimensional datasets an optional figure,
        the "navigator", with a cursor to navigate that data is
        raised. In any case it is possible to navigate the data using
        the sliders. Currently only signals with signal_dimension equal to
        0, 1 and 2 can be plotted.

        Parameters
        ----------
        navigator : {"auto", None, "slider", "spectrum", Signal}
            If "auto", if navigation_dimension > 0, a navigator is
            provided to explore the data.
            If navigation_dimension is 1 and the signal is an image
            the navigator is a spectrum obtained by integrating
            over the signal axes (the image).
            If navigation_dimension is 1 and the signal is a spectrum
            the navigator is an image obtained by stacking horizontally
            all the spectra in the dataset.
            If navigation_dimension is > 1, the navigator is an image
            obtained by integrating the data over the signal axes.
            Additionaly, if navigation_dimension > 2 a window
            with one slider per axis is raised to navigate the data.
            For example,
            if the dataset consists of 3 navigation axes X, Y, Z and one
            signal axis, E, the default navigator will be an image
            obtained by integrating the data over E at the current Z
            index and a window with sliders for the X, Y and Z axes
            will be raised. Notice that changing the Z-axis index
            changes the navigator in this case.
            If "slider" and the navigation dimension > 0 a window
            with one slider per axis is raised to navigate the data.
            If "spectrum" and navigation_dimension > 0 the navigator
            is always a spectrum obtained by integrating the data
            over all other axes.
            If None, no navigator will be provided.
            Alternatively a Signal instance can be provided. The signal
            dimension must be 1 (for a spectrum navigator) or 2 (for a
            image navigator) and navigation_shape must be 0 (for a static
            navigator) or navigation_shape + signal_shape must be equal
            to the navigator_shape of the current object (for a dynamic
            navigator).
            If the signal dtype is RGB or RGBA this parameters has no
            effect and is always "slider".

        axes_manager : {None, axes_manager}
            If None `axes_manager` is used.

        **kwargs : optional
            Any extra keyword arguments are passed to the signal plot.

        """

        if self._plot is not None:
            try:
                self._plot.close()
            except:
                # If it was already closed it will raise an exception,
                # but we want to carry on...
                pass

        if axes_manager is None:
            axes_manager = self.axes_manager
        if self.is_rgbx is True:
            if axes_manager.navigation_size < 2:
                navigator = None
            else:
                navigator = "slider"
        if axes_manager.signal_dimension == 0:
            self._plot = mpl_he.MPL_HyperExplorer()
        elif axes_manager.signal_dimension == 1:
            # Hyperspectrum
            self._plot = mpl_hse.MPL_HyperSpectrum_Explorer()
        elif axes_manager.signal_dimension == 2:
            self._plot = mpl_hie.MPL_HyperImage_Explorer()
        else:
            raise ValueError('Plotting is not supported for this view')

        self._plot.axes_manager = axes_manager
        self._plot.signal_data_function = self.__call__
        if self.metadata.General.title:
            self._plot.signal_title = self.metadata.General.title
        elif self.tmp_parameters.has_item('filename'):
            self._plot.signal_title = self.tmp_parameters.filename

        def get_static_explorer_wrapper(*args, **kwargs):
            return navigator()

        def get_1D_sum_explorer_wrapper(*args, **kwargs):
            navigator = self
            # Sum over all but the first navigation axis.
            while len(navigator.axes_manager.shape) > 1:
                navigator = navigator.sum(-1)
            return np.nan_to_num(navigator.data).squeeze()

        def get_dynamic_explorer_wrapper(*args, **kwargs):
            navigator.axes_manager.indices = self.axes_manager.indices[
                navigator.axes_manager.signal_dimension:]
            navigator.axes_manager._update_attributes()
            return navigator()

        if not isinstance(navigator, Signal) and navigator == "auto":
            if (self.axes_manager.navigation_dimension == 1 and
                    self.axes_manager.signal_dimension == 1):
                navigator = "data"
            elif self.axes_manager.navigation_dimension > 0:
                if self.axes_manager.signal_dimension == 0:
                    navigator = self.deepcopy()
                else:
                    navigator = self
                    while navigator.axes_manager.signal_dimension > 0:
                        navigator = navigator.sum(-1)
                if navigator.axes_manager.navigation_dimension == 1:
                    navigator = navigator.as_spectrum(0)
                else:
                    navigator = navigator.as_image((0, 1))
            else:
                navigator = None
        # Navigator properties
        if axes_manager.navigation_axes:
            if navigator is "slider":
                self._plot.navigator_data_function = "slider"
            elif navigator is None:
                self._plot.navigator_data_function = None
            elif isinstance(navigator, Signal):
                # Dynamic navigator
                if (axes_manager.navigation_shape ==
                        navigator.axes_manager.signal_shape +
                        navigator.axes_manager.navigation_shape):
                    self._plot.navigator_data_function = \
                        get_dynamic_explorer_wrapper

                elif (axes_manager.navigation_shape ==
                        navigator.axes_manager.signal_shape or
                        axes_manager.navigation_shape[:2] ==
                        navigator.axes_manager.signal_shape or
                        (axes_manager.navigation_shape[0],) ==
                        navigator.axes_manager.signal_shape):
                    self._plot.navigator_data_function = \
                        get_static_explorer_wrapper
                else:
                    raise ValueError(
                        "The navigator dimensions are not compatible with "
                        "those of self.")
            elif navigator == "data":
                self._plot.navigator_data_function = \
                    lambda axes_manager=None: self.data
            elif navigator == "spectrum":
                self._plot.navigator_data_function = \
                    get_1D_sum_explorer_wrapper
            else:
                raise ValueError(
                    "navigator must be one of \"spectrum\",\"auto\","
                    " \"slider\", None, a Signal instance")

        self._plot.plot(**kwargs)

    def save(self, filename=None, overwrite=None, extension=None,
             **kwds):
        """Saves the signal in the specified format.

        The function gets the format from the extension.:
            - hdf5 for HDF5
            - rpl for Ripple (useful to export to Digital Micrograph)
            - msa for EMSA/MSA single spectrum saving.
            - Many image formats such as png, tiff, jpeg...

        If no extension is provided the default file format as defined
        in the `preferences` is used.
        Please note that not all the formats supports saving datasets of
        arbitrary dimensions, e.g. msa only supports 1D data.

        Each format accepts a different set of parameters. For details
        see the specific format documentation.

        Parameters
        ----------
        filename : str or None
            If None (default) and tmp_parameters.filename and
            `tmp_paramters.folder` are defined, the
            filename and path will be taken from there. A valid
            extension can be provided e.g. "my_file.rpl", see `extension`.
        overwrite : None, bool
            If None, if the file exists it will query the user. If
            True(False) it (does not) overwrites the file if it exists.
        extension : {None, 'hdf5', 'rpl', 'msa',common image extensions e.g.
                    'tiff', 'png'}
            The extension of the file that defines the file format.
            If None, the extension is taken from the first not None in the
            following list:
            i) the filename
            ii)  `tmp_parameters.extension`
            iii) `preferences.General.default_file_format` in this order.

        """
        if filename is None:
            if (self.tmp_parameters.has_item('filename') and
                    self.tmp_parameters.has_item('folder')):
                filename = os.path.join(
                    self.tmp_parameters.folder,
                    self.tmp_parameters.filename)
                extension = (self.tmp_parameters.extension
                             if not extension
                             else extension)
            elif self.metadata.has_item('General.original_filename'):
                filename = self.metadata.General.original_filename
            else:
                raise ValueError('File name not defined')
        if extension is not None:
            basename, ext = os.path.splitext(filename)
            filename = basename + '.' + extension
        io.save(filename, self, overwrite=overwrite, **kwds)

    def _replot(self):
        if self._plot is not None:
            if self._plot.is_active() is True:
                self.plot()

    @auto_replot
    def get_dimensions_from_data(self):
        """Get the dimension parameters from the data_cube. Useful when
        the data_cube was externally modified, or when the SI was not
        loaded from a file

        """
        dc = self.data
        for axis in self.axes_manager._axes:
            axis.size = int(dc.shape[axis.index_in_array])

    def crop(self, axis, start=None, end=None):
        """Crops the data in a given axis. The range is given in pixels

        Parameters
        ----------
        axis : {int | string}
            Specify the data axis in which to perform the cropping
            operation. The axis can be specified using the index of the
            axis in `axes_manager` or the axis name.
        start, end : {int | float | None}
            The beginning and end of the cropping interval. If int
            the value is taken as the axis index. If float the index
            is calculated using the axis calibration. If start/end is
            None crop from/to the low/high end of the axis.

        """
        axis = self.axes_manager[axis]
        i1, i2 = axis._get_index(start), axis._get_index(end)
        if i1 is not None:
            new_offset = axis.axis[i1]
        # We take a copy to guarantee the continuity of the data
        self.data = self.data[
            (slice(None),) * axis.index_in_array + (slice(i1, i2),
                                                    Ellipsis)]

        if i1 is not None:
            axis.offset = new_offset
        self.get_dimensions_from_data()
        self.squeeze()

    def swap_axes(self, axis1, axis2):
        """Swaps the axes.

        Parameters
        ----------
        axis1, axis2 : {int | str}
            Specify the data axes in which to perform the operation.
            The axis can be specified using the index of the
            axis in `axes_manager` or the axis name.

        Returns
        -------
        s : a copy of the object with the axes swapped.

        """
        axis1 = self.axes_manager[axis1].index_in_array
        axis2 = self.axes_manager[axis2].index_in_array
        s = self._deepcopy_with_new_data(self.data.swapaxes(axis1, axis2))
        c1 = s.axes_manager._axes[axis1]
        c2 = s.axes_manager._axes[axis2]
        s.axes_manager._axes[axis1] = c2
        s.axes_manager._axes[axis2] = c1
        s.axes_manager._update_attributes()
        s._make_sure_data_is_contiguous()
        return s

    def rollaxis(self, axis, to_axis):
        """Roll the specified axis backwards, until it lies in a given position.

        Parameters
        ----------
        axis : {int, str}
            The axis to roll backwards.  The positions of the other axes do not
            change relative to one another.
        to_axis : {int, str}
            The axis is rolled until it lies before this other axis.

        Returns
        -------
        s : Signal or subclass
            Output signal.

        See Also
        --------
        roll : swap_axes

        Examples
        --------
        >>> s = signals.Spectrum(np.ones((5,4,3,6)))
        >>> s
        <Spectrum, title: , dimensions: (3, 4, 5, 6)>
        >>> s.rollaxis(3, 1)
        <Spectrum, title: , dimensions: (3, 4, 5, 6)>
        >>> s.rollaxis(2,0)
        <Spectrum, title: , dimensions: (5, 3, 4, 6)>

        """
        axis = self.axes_manager[axis].index_in_array
        to_index = self.axes_manager[to_axis].index_in_array
        if axis == to_index:
            return self.deepcopy()
        new_axes_indices = hyperspy.misc.utils.rollelem(
            [axis_.index_in_array for axis_ in self.axes_manager._axes],
            index=axis,
            to_index=to_index)

        s = self._deepcopy_with_new_data(self.data.transpose(new_axes_indices))
        s.axes_manager._axes = hyperspy.misc.utils.rollelem(
            s.axes_manager._axes,
            index=axis,
            to_index=to_index)
        s.axes_manager._update_attributes()
        s._make_sure_data_is_contiguous()
        return s

    def rebin(self, new_shape):
        """Returns the object with the data rebinned.

        Parameters
        ----------
        new_shape: tuple of ints
            The new shape elements must be divisors of the original shape
            elements.

        Returns
        -------
        s : Signal subclass

        Raises
        ------
        ValueError
            When there is a mismatch between the number of elements in the
            signal shape and `new_shape` or `new_shape` elements are not
            divisors of the original signal shape.


        Examples
        --------
        >>> import hyperspy.hspy as hs
        >>> s = hs.signals.Spectrum(np.zeros((10, 100)))
        >>> s
        <Spectrum, title: , dimensions: (10|100)>
        >>> s.rebin((5, 100))
        <Spectrum, title: , dimensions: (5|100)>
        I
        """
        if len(new_shape) != len(self.data.shape):
            raise ValueError("Wrong shape size")
        new_shape_in_array = []
        for axis in self.axes_manager._axes:
            new_shape_in_array.append(
                new_shape[axis.index_in_axes_manager])
        factors = (np.array(self.data.shape) /
                   np.array(new_shape_in_array))
        s = self._deepcopy_with_new_data(
            array_tools.rebin(self.data, new_shape_in_array))
        for axis in s.axes_manager._axes:
            axis.scale *= factors[axis.index_in_array]
        s.get_dimensions_from_data()
        if s.metadata.has_item('Signal.Noise_properties.variance'):
            if isinstance(s.metadata.Signal.Noise_properties.variance, Signal):
                var = s.metadata.Signal.Noise_properties.variance
                s.metadata.Signal.Noise_properties.variance = var.rebin(
                    new_shape)
        return s

    def split(self,
              axis='auto',
              number_of_parts='auto',
              step_sizes='auto'):
        """Splits the data into several signals.

        The split can be defined by giving the number_of_parts, a homogeneous
        step size or a list of customized step sizes. By default ('auto'),
        the function is the reverse of utils.stack().

        Parameters
        ----------
        axis : {'auto' | int | string}
            Specify the data axis in which to perform the splitting
            operation.  The axis can be specified using the index of the
            axis in `axes_manager` or the axis name.
            - If 'auto' and if the object has been created with utils.stack,
            split will return the former list of signals
            (options stored in 'metadata._HyperSpy.Stacking_history'
             else the last navigation axis will be used.
        number_of_parts : {'auto' | int}
            Number of parts in which the SI will be splitted. The
            splitting is homegenous. When the axis size is not divisible
            by the number_of_parts the reminder data is lost without
            warning. If number_of_parts and step_sizes is 'auto',
            number_of_parts equals the length of the axis,
            step_sizes equals one  and the axis is supress from each
            sub_spectra.
        step_sizes : {'auto' | list of ints | int}
            Size of the splitted parts. If 'auto', the step_sizes equals one.
            If int, the splitting is homogenous.

        Examples
        --------
        >>> s=signals.Spectrum(random.random([4,3,2]))
        >>> s
            <Spectrum, title: , dimensions: (3, 4|2)>
        >>> s.split()
            [<Spectrum, title: , dimensions: (3 |2)>,
            <Spectrum, title: , dimensions: (3 |2)>,
            <Spectrum, title: , dimensions: (3 |2)>,
            <Spectrum, title: , dimensions: (3 |2)>]
        >>> s.split(step_sizes=2)
            [<Spectrum, title: , dimensions: (3, 2|2)>,
            <Spectrum, title: , dimensions: (3, 2|2)>]
        >>> s.split(step_sizes=[1,2])
            [<Spectrum, title: , dimensions: (3, 1|2)>,
            <Spectrum, title: , dimensions: (3, 2|2)>]

        Returns
        -------
        list of the splitted signals
        """

        shape = self.data.shape
        signal_dict = self._to_dictionary(add_learning_results=False)

        if axis == 'auto':
            mode = 'auto'
            if hasattr(self.metadata._HyperSpy, 'Stacking_history'):
                stack_history = self.metadata._HyperSpy.Stacking_history
                axis_in_manager = stack_history.axis
                step_sizes = stack_history.step_sizes
            else:
                axis_in_manager = \
                    self.axes_manager[-1 + 1j].index_in_axes_manager
        else:
            mode = 'manual'
            axis_in_manager = self.axes_manager[axis].index_in_axes_manager

        axis = self.axes_manager[axis_in_manager].index_in_array
        len_axis = self.axes_manager[axis_in_manager].size

        if number_of_parts is 'auto' and step_sizes is 'auto':
            step_sizes = 1
            number_of_parts = len_axis
        elif number_of_parts is not 'auto' and step_sizes is not 'auto':
            raise ValueError(
                "You can define step_sizes or number_of_parts "
                "but not both.")
        elif step_sizes is 'auto':
            if number_of_parts > shape[axis]:
                raise ValueError(
                    "The number of parts is greater than "
                    "the axis size.")
            else:
                step_sizes = ([shape[axis] // number_of_parts, ] *
                              number_of_parts)

        if isinstance(step_sizes, int):
            step_sizes = [step_sizes] * int(len_axis / step_sizes)

        splitted = []
        cut_index = np.array([0] + step_sizes).cumsum()

        axes_dict = signal_dict['axes']
        for i in xrange(len(cut_index) - 1):
            axes_dict[axis]['offset'] = \
                self.axes_manager._axes[axis].index2value(cut_index[i])
            axes_dict[axis]['size'] = cut_index[i + 1] - cut_index[i]
            data = self.data[
                (slice(None), ) * axis +
                (slice(cut_index[i], cut_index[i + 1]), Ellipsis)]
            signal_dict['data'] = data
            splitted += self.__class__(**signal_dict),

        if number_of_parts == len_axis \
                or step_sizes == [1] * len_axis:
            for i, spectrum in enumerate(splitted):
                spectrum.data = spectrum.data[
                    spectrum.axes_manager._get_data_slice([(axis, 0)])]
                spectrum._remove_axis(axis_in_manager)

        if mode == 'auto' and hasattr(
                self.original_metadata, 'stack_elements'):
            for i, spectrum in enumerate(splitted):
                se = self.original_metadata.stack_elements['element' + str(i)]
                spectrum.metadata = copy.deepcopy(
                    se['metadata'])
                spectrum.original_metadata = copy.deepcopy(
                    se['original_metadata'])
                spectrum.metadata.General.title = se.metadata.General.title

        return splitted

    # TODO: remove in HyperSpy 0.9
    def unfold_if_multidim(self):
        """Unfold the datacube if it is >2D

        Deprecated method, please use unfold.

        """
        warnings.warn(
            "`unfold_if_multidim` is deprecated and will be removed in "
            "HyperSpy 0.9. Please use `unfold` instead.")
        return None

    @auto_replot
    def _unfold(self, steady_axes, unfolded_axis):
        """Modify the shape of the data by specifying the axes whose
        dimension do not change and the axis over which the remaining axes will
        be unfolded

        Parameters
        ----------
        steady_axes : list
            The indices of the axes which dimensions do not change
        unfolded_axis : int
            The index of the axis over which all the rest of the axes (except
            the steady axes) will be unfolded

        See also
        --------
        fold
        """

        # It doesn't make sense unfolding when dim < 2
        if self.data.squeeze().ndim < 2:
            return

        # We need to store the original shape and coordinates to be used
        # by
        # the fold function only if it has not been already stored by a
        # previous unfold
        folding = self.metadata._HyperSpy.Folding
        if folding.unfolded is False:
            folding.original_shape = self.data.shape
            folding.original_axes_manager = self.axes_manager
            folding.unfolded = True

        new_shape = [1] * len(self.data.shape)
        for index in steady_axes:
            new_shape[index] = self.data.shape[index]
        new_shape[unfolded_axis] = -1
        self.data = self.data.reshape(new_shape)
        self.axes_manager = self.axes_manager.deepcopy()
        uname = ''
        uunits = ''
        to_remove = []
        for axis, dim in zip(self.axes_manager._axes, new_shape):
            if dim == 1:
                uname += ',' + unicode(axis)
                uunits = ',' + unicode(axis.units)
                to_remove.append(axis)
        ua = self.axes_manager._axes[unfolded_axis]
        ua.name = unicode(ua) + uname
        ua.units = unicode(ua.units) + uunits
        ua.size = self.data.shape[unfolded_axis]
        for axis in to_remove:
            self.axes_manager.remove(axis.index_in_axes_manager)
        self.data = self.data.squeeze()
        if self.metadata.has_item('Signal.Noise_properties.variance'):
            variance = self.metadata.Signal.Noise_properties.variance
            if isinstance(variance, Signal):
                variance._unfold(steady_axes, unfolded_axis)

    def unfold(self):
        """Modifies the shape of the data by unfolding the signal and
        navigation dimensions separately

        Returns
        -------
        needed_unfolding : bool


        """
        nav_needed_unfolding = self.unfold_navigation_space()
        sig_needed_unfolding = self.unfold_signal_space()
        needed_unfolding = nav_needed_unfolding or sig_needed_unfolding
        return needed_unfolding

    def unfold_navigation_space(self):
        """Modify the shape of the data to obtain a navigation space of
        dimension 1

        Returns
        -------
        needed_unfolding : bool

        """

        if self.axes_manager.navigation_dimension < 2:
            needed_unfolding = False
        else:
            needed_unfolding = True
            steady_axes = [
                axis.index_in_array for axis in
                self.axes_manager.signal_axes]
            unfolded_axis = (
                self.axes_manager.navigation_axes[0].index_in_array)
            self._unfold(steady_axes, unfolded_axis)
        return needed_unfolding

    def unfold_signal_space(self):
        """Modify the shape of the data to obtain a signal space of
        dimension 1

        Returns
        -------
        needed_unfolding : bool

        """
        if self.axes_manager.signal_dimension < 2:
            needed_unfolding = False
        else:
            needed_unfolding = True
            steady_axes = [
                axis.index_in_array for axis in
                self.axes_manager.navigation_axes]
            unfolded_axis = self.axes_manager.signal_axes[0].index_in_array
            self._unfold(steady_axes, unfolded_axis)
            self.metadata._HyperSpy.Folding.signal_unfolded = True
        return needed_unfolding

    @auto_replot
    def fold(self):
        """If the signal was previously unfolded, folds it back"""
        folding = self.metadata._HyperSpy.Folding
        # Note that == must be used instead of is True because
        # if the value was loaded from a file its type can be np.bool_
        if folding.unfolded is True:
            self.data = self.data.reshape(folding.original_shape)
            self.axes_manager = folding.original_axes_manager
            folding.original_shape = None
            folding.original_axes_manager = None
            folding.unfolded = False
            folding.signal_unfolded = False
            if self.metadata.has_item('Signal.Noise_properties.variance'):
                variance = self.metadata.Signal.Noise_properties.variance
                if isinstance(variance, Signal):
                    variance.fold()

    def _make_sure_data_is_contiguous(self):
        if self.data.flags['C_CONTIGUOUS'] is False:
            self.data = np.ascontiguousarray(self.data)

    def _iterate_signal(self):
        """Iterates over the signal data.

        It is faster than using the signal iterator.

        """
        if self.axes_manager.navigation_size < 2:
            yield self()
            return
        self._make_sure_data_is_contiguous()
        axes = [axis.index_in_array for
                axis in self.axes_manager.signal_axes]
        unfolded_axis = (
            self.axes_manager.navigation_axes[0].index_in_array)
        new_shape = [1] * len(self.data.shape)
        for axis in axes:
            new_shape[axis] = self.data.shape[axis]
        new_shape[unfolded_axis] = -1
        # Warning! if the data is not contigous it will make a copy!!
        data = self.data.reshape(new_shape)
        for i in xrange(data.shape[unfolded_axis]):
            getitem = [0] * len(data.shape)
            for axis in axes:
                getitem[axis] = slice(None)
            getitem[unfolded_axis] = i
            yield(data[getitem])

    def _remove_axis(self, axis):
        axis = self.axes_manager[axis]
        self.axes_manager.remove(axis.index_in_axes_manager)
        if axis.navigate is False:  # The removed axis is a signal axis
            if self.axes_manager.signal_dimension == 2:
                self._record_by = "image"
            elif self.axes_manager.signal_dimension == 1:
                self._record_by = "spectrum"
            elif self.axes_manager.signal_dimension == 0:
                self._record_by = ""
            else:
                return
            self.metadata.Signal.record_by = self._record_by
            self._assign_subclass()

    def _apply_function_on_data_and_remove_axis(self, function, axis):
        s = self._deepcopy_with_new_data(
            function(self.data,
                     axis=self.axes_manager[axis].index_in_array))
        s._remove_axis(axis)
        return s

    def sum(self, axis):
        """Sum the data over the given axis.

        Parameters
        ----------
        axis : {int, string}
           The axis can be specified using the index of the axis in
           `axes_manager` or the axis name.

        Returns
        -------
        s : Signal

        See also
        --------
        sum_in_mask, mean

        Examples
        --------
        >>> import numpy as np
        >>> s = Signal(np.random.random((64,64,1024)))
        >>> s.data.shape
        (64,64,1024)
        >>> s.sum(-1).data.shape
        (64,64)
        # If we just want to plot the result of the operation
        s.sum(-1, True).plot()

        """
        return self._apply_function_on_data_and_remove_axis(np.sum, axis)

    def max(self, axis, return_signal=False):
        """Returns a signal with the maximum of the signal along an axis.

        Parameters
        ----------
        axis : {int | string}
           The axis can be specified using the index of the axis in
           `axes_manager` or the axis name.

        Returns
        -------
        s : Signal

        See also
        --------
        sum, mean, min

        Examples
        --------
        >>> import numpy as np
        >>> s = Signal(np.random.random((64,64,1024)))
        >>> s.data.shape
        (64,64,1024)
        >>> s.max(-1).data.shape
        (64,64)

        """
        return self._apply_function_on_data_and_remove_axis(np.max, axis)

    def min(self, axis):
        """Returns a signal with the minimum of the signal along an axis.

        Parameters
        ----------
        axis : {int | string}
           The axis can be specified using the index of the axis in
           `axes_manager` or the axis name.

        Returns
        -------
        s : Signal

        See also
        --------
        sum, mean, max, std, var

        Examples
        --------
        >>> import numpy as np
        >>> s = Signal(np.random.random((64,64,1024)))
        >>> s.data.shape
        (64,64,1024)
        >>> s.min(-1).data.shape
        (64,64)

        """

        return self._apply_function_on_data_and_remove_axis(np.min, axis)

    def mean(self, axis):
        """Returns a signal with the average of the signal along an axis.

        Parameters
        ----------
        axis : {int | string}
           The axis can be specified using the index of the axis in
           `axes_manager` or the axis name.

        Returns
        -------
        s : Signal

        See also
        --------
        sum_in_mask, mean

        Examples
        --------
        >>> import numpy as np
        >>> s = Signal(np.random.random((64,64,1024)))
        >>> s.data.shape
        (64,64,1024)
        >>> s.mean(-1).data.shape
        (64,64)

        """
        return self._apply_function_on_data_and_remove_axis(np.mean,
                                                            axis)

    def std(self, axis):
        """Returns a signal with the standard deviation of the signal along
        an axis.

        Parameters
        ----------
        axis : {int | string}
           The axis can be specified using the index of the axis in
           `axes_manager` or the axis name.

        Returns
        -------
        s : Signal

        See also
        --------
        sum_in_mask, mean

        Examples
        --------
        >>> import numpy as np
        >>> s = Signal(np.random.random((64,64,1024)))
        >>> s.data.shape
        (64,64,1024)
        >>> s.std(-1).data.shape
        (64,64)

        """
        return self._apply_function_on_data_and_remove_axis(np.std, axis)

    def var(self, axis):
        """Returns a signal with the variances of the signal along an axis.

        Parameters
        ----------
        axis : {int | string}
           The axis can be specified using the index of the axis in
           `axes_manager` or the axis name.

        Returns
        -------
        s : Signal

        See also
        --------
        sum_in_mask, mean

        Examples
        --------
        >>> import numpy as np
        >>> s = Signal(np.random.random((64,64,1024)))
        >>> s.data.shape
        (64,64,1024)
        >>> s.var(-1).data.shape
        (64,64)

        """
        return self._apply_function_on_data_and_remove_axis(np.var, axis)

    def diff(self, axis, order=1):
        """Returns a signal with the n-th order discrete difference along
        given axis.
        Parameters
        ----------
        axis : {int | string}
           The axis can be specified using the index of the axis in
           `axes_manager` or the axis name.
        order: the order of the derivative
        See also
        --------
        mean, sum
        Examples
        --------
        >>> import numpy as np
        >>> s = Signal(np.random.random((64,64,1024)))
        >>> s.data.shape
        (64,64,1024)
        >>> s.diff(-1).data.shape
        (64,64,1023)
        """

        s = self._deepcopy_with_new_data(
            np.diff(self.data,
                    n=order,
                    axis=self.axes_manager[axis].index_in_array))
        axis = s.axes_manager[axis]
        axis.offset += (order * axis.scale / 2)
        s.get_dimensions_from_data()
        return s

<<<<<<< HEAD
    def derivative(self, axis, order=1, central_differences=False):
        """Numerical derivative along the given axis.

        Currently only the first order finete difference method is implemented.
        Therefore, the
=======
    def derivative(self, axis, order=1):
        """Numerical derivative along the given axis.

        Currently only the first order finite difference method is implemented.

>>>>>>> b53b0bb1
        Parameters
        ----------
        axis : {int | string}
           The axis can be specified using the index of the axis in
           `axes_manager` or the axis name.
        order: int
<<<<<<< HEAD
            The order of the derivative

        Returns
        -------
        def : Signal
            The size of the
=======
            The order of the derivative. (Note that this is the order of the
            derivative i.e. `order=2` does not use second order finite
            differences method.)

        Returns
        -------
        der : Signal
            Note that the size of the data on the given `axis` decreases by the
            given `order` i.e. if `axis` is "x" and `order` is 2 the x dimension
            is N, der's x dimension is N - 2.
>>>>>>> b53b0bb1

        See also
        --------
        diff

        """

        der = self.diff(order=order, axis=axis)
        axis = self.axes_manager[axis]
        der.data /= axis.scale ** order
        return der

    def integrate_simpson(self, axis):
        """Returns a signal with the result of calculating the integral
        of the signal along an axis using Simpson's rule.

        Parameters
        ----------
        axis : {int | string}
           The axis can be specified using the index of the axis in
           `axes_manager` or the axis name.

        Returns
        -------
        s : Signal

        See also
        --------
        sum_in_mask, mean

        Examples
        --------
        >>> import numpy as np
        >>> s = Signal(np.random.random((64,64,1024)))
        >>> s.data.shape
        (64,64,1024)
        >>> s.var(-1).data.shape
        (64,64)

        """
        axis = self.axes_manager[axis]
        s = self._deepcopy_with_new_data(
            sp.integrate.simps(y=self.data,
                               x=axis.axis,
                               axis=axis.index_in_array))
        s._remove_axis(axis.index_in_axes_manager)
        return s

    def integrate1D(self, axis):
        """Integrate the signal over the given axis.

        The integration is performed using Simpson's rule if
        `metadata.Signal.binned` is False and summation over the given axis if
        True.

        Parameters
        ----------
        axis : {int | string}
           The axis can be specified using the index of the axis in
           `axes_manager` or the axis name.

        Returns
        -------
        s : Signal

        See also
        --------
        sum_in_mask, mean

        Examples
        --------
        >>> import numpy as np
        >>> s = Signal(np.random.random((64,64,1024)))
        >>> s.data.shape
        (64,64,1024)
        >>> s.var(-1).data.shape
        (64,64)

        """
        if self.metadata.Signal.binned is False:
            return self.integrate_simpson(axis)
        else:
            return self.sum(axis)

    def indexmax(self, axis):
        """Returns a signal with the index of the maximum along an axis.

        Parameters
        ----------
        axis : {int | string}
           The axis can be specified using the index of the axis in
           `axes_manager` or the axis name.

        Returns
        -------
        s : Signal
            The data dtype is always int.

        See also
        --------
        sum, mean, min

        Usage
        -----
        >>> import numpy as np
        >>> s = Signal(np.random.random((64,64,1024)))
        >>> s.data.shape
        (64,64,1024)
        >>> s.indexmax(-1).data.shape
        (64,64)

        """
        return self._apply_function_on_data_and_remove_axis(np.argmax, axis)

    def valuemax(self, axis):
        """Returns a signal with the value of the maximum along an axis.

        Parameters
        ----------
        axis : {int | string}
           The axis can be specified using the index of the axis in
           `axes_manager` or the axis name.

        Returns
        -------
        s : Signal
            The data dtype is always int.

        See also
        --------
        sum, mean, min

        Usage
        -----
        >>> import numpy as np
        >>> s = Signal(np.random.random((64,64,1024)))
        >>> s.data.shape
        (64,64,1024)
        >>> s.valuemax(-1).data.shape
        (64,64)

        """
        s = self.indexmax(axis)
        s.data = self.axes_manager[axis].index2value(s.data)
        return s

    def get_histogram(img, bins='freedman', range_bins=None, **kwargs):
        """Return a histogram of the signal data.

        More sophisticated algorithms for determining bins can be used.
        Aside from the `bins` argument allowing a string specified how bins
        are computed, the parameters are the same as numpy.histogram().

        Parameters
        ----------
        bins : int or list or str, optional
            If bins is a string, then it must be one of:
            'knuth' : use Knuth's rule to determine bins
            'scotts' : use Scott's rule to determine bins
            'freedman' : use the Freedman-diaconis rule to determine bins
            'blocks' : use bayesian blocks for dynamic bin widths
        range_bins : tuple or None, optional
            the minimum and maximum range for the histogram. If not specified,
            it will be (x.min(), x.max())
        **kwargs
            other keyword arguments (weight and density) are described in
            np.histogram().

        Returns
        -------
        hist_spec : An 1D spectrum instance containing the histogram.

        See Also
        --------
        print_summary_statistics
        astroML.density_estimation.histogram, numpy.histogram : these are the
            functions that hyperspy uses to compute the histogram.

        Notes
        -----
        The number of bins estimators are taken from AstroML. Read
        their documentation for more info.

        Examples
        --------
        >>> s = signals.Spectrum(np.random.normal(size=(10, 100)))
        Plot the data histogram
        >>> s.get_histogram().plot()
        Plot the histogram of the signal at the current coordinates
        >>> s.get_current_signal().get_histogram().plot()

        """
        from hyperspy import signals

        hist, bin_edges = histogram(img.data.flatten(),
                                    bins=bins,
                                    range=range_bins,
                                    **kwargs)
        hist_spec = signals.Spectrum(hist)
        if bins == 'blocks':
            hist_spec.axes_manager.signal_axes[0].axis = bin_edges[:-1]
            warnings.warn(
                "The options `bins = 'blocks'` is not fully supported in this "
                "versions of hyperspy. It should be used for plotting purpose"
                "only.")
        else:
            hist_spec.axes_manager[0].scale = bin_edges[1] - bin_edges[0]
            hist_spec.axes_manager[0].offset = bin_edges[0]

        hist_spec.axes_manager[0].name = 'value'
        hist_spec.metadata.General.title = (img.metadata.General.title +
                                            " histogram")
        hist_spec.metadata.Signal.binned = True
        return hist_spec

    def map(self, function,
            show_progressbar=None, **kwargs):
        """Apply a function to the signal data at all the coordinates.

        The function must operate on numpy arrays and the output *must have the
        same dimensions as the input*. The function is applied to the data at
        each coordinate and the result is stored in the current signal i.e.
        this method operates *in-place*.  Any extra keyword argument is passed
        to the function. The keywords can take different values at different
        coordinates. If the function takes an `axis` or `axes` argument, the
        function is assumed to be vectorial and the signal axes are assigned to
        `axis` or `axes`.  Otherwise, the signal is iterated over the
        navigation axes and a progress bar is displayed to monitor the
        progress.

        Parameters
        ----------

        function : function
            A function that can be applied to the signal.
        show_progressbar : None or bool
            If True, display a progress bar. If None the default is set in
            `preferences`.
        keyword arguments : any valid keyword argument
            All extra keyword arguments are passed to the

        Notes
        -----
        This method is similar to Python's :func:`map` that can also be utilize
        with a :class:`Signal` instance for similar purposes. However, this
        method has the advantage of being faster because it iterates the numpy
        array instead of the :class:`Signal`.

        Examples
        --------
        Apply a gaussian filter to all the images in the dataset. The sigma
        parameter is constant.

        >>> import scipy.ndimage
        >>> im = signals.Image(np.random.random((10, 64, 64)))
        >>> im.map(scipy.ndimage.gaussian_filter, sigma=2.5)

        Apply a gaussian filter to all the images in the dataset. The sigmal
        parameter is variable.

        >>> im = signals.Image(np.random.random((10, 64, 64)))
        >>> sigmas = signals.Signal(np.linspace(2,5,10))
        >>> sigmas.axes_manager.set_signal_dimension(0)
        >>> im.map(scipy.ndimage.gaussian_filter, sigma=sigmas)

        """
        if show_progressbar is None:
            show_progressbar = preferences.General.show_progressbar
        # Sepate ndkwargs
        ndkwargs = ()
        for key, value in kwargs.iteritems():
            if isinstance(value, Signal):
                ndkwargs += ((key, value),)

        # Check if the signal axes have inhomogenous scales and/or units and
        # display in warning if yes.
        scale = set()
        units = set()
        for i in range(len(self.axes_manager.signal_axes)):
            scale.add(self.axes_manager[i].scale)
            units.add(self.axes_manager[i].units)
        if len(units) != 1 or len(scale) != 1:
            warnings.warn(
                "The function you applied does not take into "
                "account the difference of units and of scales in-between"
                " axes.")
        # If the function has an axis argument and the signal dimension is 1,
        # we suppose that it can operate on the full array and we don't
        # interate over the coordinates.
        try:
            fargs = inspect.getargspec(function).args
        except TypeError:
            # This is probably a Cython function that is not supported by
            # inspect.
            fargs = []

        if not ndkwargs and (self.axes_manager.signal_dimension == 1 and
                             "axis" in fargs):
            kwargs['axis'] = \
                self.axes_manager.signal_axes[-1].index_in_array

            self.data = function(self.data, **kwargs)
        # If the function has an axes argument
        # we suppose that it can operate on the full array and we don't
        # interate over the coordinates.
        elif not ndkwargs and "axes" in fargs:
            kwargs['axes'] = tuple([axis.index_in_array for axis in
                                    self.axes_manager.signal_axes])
            self.data = function(self.data, **kwargs)
        else:
            # Iteration over coordinates.
            pbar = progressbar(
                maxval=self.axes_manager.navigation_size,
                disabled=not show_progressbar)
            iterators = [signal[1]._iterate_signal() for signal in ndkwargs]
            iterators = tuple([self._iterate_signal()] + iterators)
            for data in zip(*iterators):
                for (key, value), datum in zip(ndkwargs, data[1:]):
                    kwargs[key] = datum[0]
                data[0][:] = function(data[0], **kwargs)
                pbar.next()
            pbar.finish()

    def copy(self):
        try:
            backup_plot = self._plot
            self._plot = None
            return copy.copy(self)
        finally:
            self._plot = backup_plot

    def __deepcopy__(self, memo):
        dc = type(self)(**self._to_dictionary())
        if dc.data is not None:
            dc.data = dc.data.copy()
        # The Signal subclasses might change the view on init
        # The following code just copies the original view
        for oaxis, caxis in zip(self.axes_manager._axes,
                                dc.axes_manager._axes):
            caxis.navigate = oaxis.navigate
        return dc

    def deepcopy(self):
        return copy.deepcopy(self)

    def change_dtype(self, dtype):
        """Change the data type.

        Parameters
        ----------
        dtype : str or dtype
            Typecode or data-type to which the array is cast. In
            addition to all standard numpy dtypes HyperSpy
            supports four extra dtypes for RGB images:
            "rgb8", "rgba8", "rgb16" and "rgba16". Changing from
            and to any rgbx dtype is more constrained than most
            other dtype conversions. To change to a rgbx dtype
            the signal `record_by` must be "spectrum",
            `signal_dimension` must be 3(4) for rgb(rgba) dtypes
            and the dtype must be uint8(uint16) for rgbx8(rgbx16).
            After conversion `record_by` becomes `image` and the
            spectra dimension is removed. The dtype of images of
            dtype rgbx8(rgbx16) can only be changed to uint8(uint16)
            and the `record_by` becomes "spectrum".


        Examples
        --------
        >>> import numpy as np
        >>> from hyperspy.signals import Spectrum
        >>> s = signals.Spectrum(np.array([1,2,3,4,5]))
        >>> s.data
        array([1, 2, 3, 4, 5])
        >>> s.change_dtype('float')
        >>> s.data
        array([ 1.,  2.,  3.,  4.,  5.])

        """
        if not isinstance(dtype, np.dtype):
            if dtype in rgb_tools.rgb_dtypes:
                if self.metadata.Signal.record_by != "spectrum":
                    raise AttributeError(
                        "Only spectrum signals can be converted "
                        "to RGB images.")
                    if "rgba" in dtype:
                        if self.axes_manager.signal_size != 4:
                            raise AttributeError(
                                "Only spectra with signal_size equal to 4 can "
                                "be converted to RGBA images")
                    else:
                        if self.axes_manager.signal_size != 3:
                            raise AttributeError(
                                "Only spectra with signal_size equal to 3 can "
                                "be converted to RGBA images")
                if "8" in dtype and self.data.dtype.name != "uint8":
                    raise AttributeError(
                        "Only signals with dtype uint8 can be converted to "
                        "rgb8 images")
                elif "16" in dtype and self.data.dtype.name != "uint16":
                    raise AttributeError(
                        "Only signals with dtype uint16 can be converted to "
                        "rgb16 images")
                dtype = rgb_tools.rgb_dtypes[dtype]
                self.data = rgb_tools.regular_array2rgbx(self.data)
                self.axes_manager.remove(-1)
                self.metadata.Signal.record_by = "image"
                self._assign_subclass()
                return
            else:
                dtype = np.dtype(dtype)
        if rgb_tools.is_rgbx(self.data) is True:
            ddtype = self.data.dtype.fields["B"][0]

            if ddtype != dtype:
                raise ValueError(
                    "It is only possibile to change to %s." %
                    ddtype)
            self.data = rgb_tools.rgbx2regular_array(self.data)
            self.get_dimensions_from_data()
            self.metadata.Signal.record_by = "spectrum"
            self.axes_manager[-1 + 2j].name = "RGB index"
            self._assign_subclass()
            return
        else:
            self.data = self.data.astype(dtype)

    def estimate_poissonian_noise_variance(self,
                                           expected_value=None,
                                           gain_factor=None,
                                           gain_offset=None,
                                           correlation_factor=None):
        """Estimate the poissonian noise variance of the signal.

        The variance is stored in the
        ``metadata.Signal.Noise_properties.variance`` attribute.

        A poissonian noise  variance is equal to the expected value. With the
        default arguments, this method simply sets the variance attribute to
        the given `expected_value`. However, more generally (although then
        noise is not strictly poissonian), the variance may be proportional to
        the expected value. Moreover, when the noise is a mixture of white
        (gaussian) and poissonian noise, the variance is described by the
        following linear model:

            .. math::

                \mathrm{Var}[X] = (a * \mathrm{E}[X] + b) * c

        Where `a` is the `gain_factor`, `b` is the `gain_offset` (the gaussian
        noise variance) and `c` the `correlation_factor`. The correlation
        factor accounts for correlation of adjacent signal elements that can
        be modeled as a convolution with a gaussian point spread function.


        Parameters
        ----------
        expected_value : None or Signal instance.
            If None, the signal data is taken as the expected value. Note that
            this may be inaccurate where `data` is small.
        gain_factor, gain_offset, correlation_factor: None or float.
            All three must be positive. If None, take the values from
            ``metadata.Signal.Noise_properties.Variance_linear_model`` if
            defined. Otherwise suppose poissonian noise i.e. ``gain_factor=1``,
            ``gain_offset=0``, ``correlation_factor=1``. If not None, the
            values are stored in
            ``metadata.Signal.Noise_properties.Variance_linear_model``.

        """
        if expected_value is None:
            dc = self.data.copy()
        else:
            dc = expected_value.data.copy()
        if self.metadata.has_item(
                "Signal.Noise_properties.Variance_linear_model"):
            vlm = self.metadata.Signal.Noise_properties.Variance_linear_model
        else:
            self.metadata.add_node(
                "Signal.Noise_properties.Variance_linear_model")
            vlm = self.metadata.Signal.Noise_properties.Variance_linear_model

        if gain_factor is None:
            if not vlm.has_item("gain_factor"):
                vlm.gain_factor = 1
            gain_factor = vlm.gain_factor

        if gain_offset is None:
            if not vlm.has_item("gain_offset"):
                vlm.gain_offset = 0
            gain_offset = vlm.gain_offset

        if correlation_factor is None:
            if not vlm.has_item("correlation_factor"):
                vlm.correlation_factor = 1
            correlation_factor = vlm.correlation_factor

        if gain_offset < 0:
            raise ValueError("`gain_offset` must be positive.")
        if gain_factor < 0:
            raise ValueError("`gain_factor` must be positive.")
        if correlation_factor < 0:
            raise ValueError("`correlation_factor` must be positive.")

        variance = (dc * gain_factor + gain_offset) * correlation_factor
        # The lower bound of the variance is the gaussian noise.
        variance = np.clip(variance, gain_offset * correlation_factor, np.inf)
        variance = type(self)(variance)
        variance.axes_manager = self.axes_manager
        variance.metadata.General.title = ("Variance of " +
                                           self.metadata.General.title)
        self.metadata.set_item(
            "Signal.Noise_properties.variance", variance)

    def get_current_signal(self, auto_title=True, auto_filename=True):
        """Returns the data at the current coordinates as a Signal subclass.

        The signal subclass is the same as that of the current object. All the
        axes navigation attribute are set to False.

        Parameters
        ----------
        auto_title : bool
            If True an space followed by the current indices in parenthesis
            are appended to the title.
        auto_filename : bool
            If True and `tmp_parameters.filename` is defined
            (what is always the case when the Signal has been read from a
            file), the filename is modified by appending an underscore and a
            parenthesis containing the current indices.

        Returns
        -------
        cs : Signal subclass instance.

        Examples
        --------
        >>> im = signals.Image(np.zeros((2,3, 32,32)))
        >>> im
        <Image, title: , dimensions: (3, 2, 32, 32)>
        >>> im.axes_manager.indices = 2,1
        >>> im.get_current_signal()
        <Image, title:  (2, 1), dimensions: (32, 32)>

        """
        cs = self.__class__(
            self(),
            axes=self.axes_manager._get_signal_axes_dicts(),
            metadata=self.metadata.as_dictionary(),)

        if auto_filename is True and self.tmp_parameters.has_item('filename'):
            cs.tmp_parameters.filename = (self.tmp_parameters.filename +
                                          '_' +
                                          str(self.axes_manager.indices))
            cs.tmp_parameters.extension = self.tmp_parameters.extension
            cs.tmp_parameters.folder = self.tmp_parameters.folder
        if auto_title is True:
            cs.metadata.General.title = (cs.metadata.General.title +
                                         ' ' + str(self.axes_manager.indices))
        cs.axes_manager._set_axis_attribute_values("navigate", False)
        return cs

    def _get_navigation_signal(self, data=None, dtype=None):
        """Return a signal with the same axes as the navigation space.

        Parameters
        ----------
        data : {None, numpy array}, optional
            If None the `Signal` data is an array of the same dtype as the
            current one filled with zeros. If a numpy array, the array must
            have the correct dimensions.

        dtype : data-type, optional
            The desired data-type for the data array when `data` is None,
            e.g., `numpy.int8`.  Default is the data type of the current signal
            data.


        """
        if data is not None:
            ref_shape = (self.axes_manager._navigation_shape_in_array
                         if self.axes_manager.navigation_dimension != 0
                         else (1,))
            if data.shape != ref_shape:
                raise ValueError(
                    ("data.shape %s is not equal to the current navigation "
                     "shape in array which is %s") %
                    (str(data.shape), str(ref_shape)))
        else:
            if dtype is None:
                dtype = self.data.dtype
            if self.axes_manager.navigation_dimension == 0:
                data = np.array([0, ], dtype=dtype)
            else:
                data = np.zeros(self.axes_manager._navigation_shape_in_array,
                                dtype=dtype)
        if self.axes_manager.navigation_dimension == 0:
            s = Signal(data)
        elif self.axes_manager.navigation_dimension == 1:
            from hyperspy._signals.spectrum import Spectrum
            s = Spectrum(data,
                         axes=self.axes_manager._get_navigation_axes_dicts())
        elif self.axes_manager.navigation_dimension == 2:
            from hyperspy._signals.image import Image
            s = Image(data,
                      axes=self.axes_manager._get_navigation_axes_dicts())
        else:
            s = Signal(np.zeros(self.axes_manager._navigation_shape_in_array,
                                dtype=self.data.dtype),
                       axes=self.axes_manager._get_navigation_axes_dicts())
            s.axes_manager.set_signal_dimension(
                self.axes_manager.navigation_dimension)
        return s

    def _get_signal_signal(self, data=None, dtype=None):
        """Return a signal with the same axes as the signal space.

        Parameters
        ----------
        data : {None, numpy array}, optional
            If None the `Signal` data is an array of the same dtype as the
            current one filled with zeros. If a numpy array, the array must
            have the correct dimensions.
        dtype : data-type, optional
            The desired data-type for the data array when `data` is None,
            e.g., `numpy.int8`.  Default is the data type of the current signal
            data.

        """

        if data is not None:
            ref_shape = (self.axes_manager._signal_shape_in_array
                         if self.axes_manager.signal_dimension != 0
                         else (1,))
            if data.shape != ref_shape:
                raise ValueError(
                    "data.shape %s is not equal to the current signal shape in"
                    " array which is %s" % (str(data.shape), str(ref_shape)))
        else:
            if dtype is None:
                dtype = self.data.dtype
            if self.axes_manager.signal_dimension == 0:
                data = np.array([0, ], dtype=dtype)
            else:
                data = np.zeros(self.axes_manager._signal_shape_in_array,
                                dtype=dtype)

        if self.axes_manager.signal_dimension == 0:
            s = Signal(data)
            s.set_signal_type(self.metadata.Signal.signal_type)
        else:
            s = self.__class__(data,
                               axes=self.axes_manager._get_signal_axes_dicts())
        return s

    def __iter__(self):
        # Reset AxesManager iteration index
        self.axes_manager.__iter__()
        return self

    def next(self):
        self.axes_manager.next()
        return self.get_current_signal()

    def __len__(self):
        nitem = int(self.axes_manager.navigation_size)
        nitem = nitem if nitem > 0 else 1
        return nitem

    def as_spectrum(self, spectral_axis):
        """Return the Signal as a spectrum.

        The chosen spectral axis is moved to the last index in the
        array and the data is made contiguous for effecient
        iteration over spectra.


        Parameters
        ----------
        spectral_axis : {int, complex, str}
            Select the spectral axis to-be using its index or name.

        Examples
        --------
        >>> img = signals.Image(np.ones((3,4,5,6)))
        >>> img
        <Image, title: , dimensions: (4, 3, 6, 5)>
        >>> img.to_spectrum(-1+1j)
        <Spectrum, title: , dimensions: (6, 5, 4, 3)>
        >>> img.to_spectrum(0)
        <Spectrum, title: , dimensions: (6, 5, 3, 4)>

        """
        # Roll the spectral axis to-be to the latex index in the array
        sp = self.rollaxis(spectral_axis, -1 + 3j)
        sp.metadata.Signal.record_by = "spectrum"
        sp._assign_subclass()
        return sp

    def as_image(self, image_axes):
        """Convert signal to image.

        The chosen image axes are moved to the last indices in the
        array and the data is made contiguous for effecient
        iteration over images.

        Parameters
        ----------
        image_axes : tuple of {int, complex, str}
            Select the image axes. Note that the order of the axes matters
            and it is given in the "natural" i.e. X, Y, Z... order.

        Examples
        --------
        >>> s = signals.Spectrum(np.ones((2,3,4,5)))
        >>> s
        <Spectrum, title: , dimensions: (4, 3, 2, 5)>
        >>> s.as_image((0,1))
        <Image, title: , dimensions: (5, 2, 4, 3)>

        >>> s.to_image((1,2))
        <Image, title: , dimensions: (4, 5, 3, 2)>

        Raises
        ------
        DataDimensionError : when data.ndim < 2

        """
        if self.data.ndim < 2:
            raise DataDimensionError(
                "A Signal dimension must be >= 2 to be converted to an Image")
        axes = (self.axes_manager[image_axes[0]],
                self.axes_manager[image_axes[1]])
        iaxes = [axis.index_in_array for axis in axes]
        im = self.rollaxis(iaxes[0] + 3j, -1 + 3j).rollaxis(
            iaxes[1] - np.argmax(iaxes) + 3j, -2 + 3j)
        im.metadata.Signal.record_by = "image"
        im._assign_subclass()
        return im

    def _assign_subclass(self):
        mp = self.metadata
        self.__class__ = hyperspy.io.assign_signal_subclass(
            record_by=mp.Signal.record_by
            if "Signal.record_by" in mp
            else self._record_by,
            signal_type=mp.Signal.signal_type
            if "Signal.signal_type" in mp
            else self._signal_type,
            signal_origin=mp.Signal.signal_origin
            if "Signal.signal_origin" in mp
            else self._signal_origin)
        self.__init__(**self._to_dictionary())

    def set_signal_type(self, signal_type):
        """Set the signal type and change the current class
        accordingly if pertinent.

        The signal_type attribute specifies the kind of data that the signal
        containts e.g. "EELS" for electron energy-loss spectroscopy,
        "PES" for photoemission spectroscopy. There are some methods that are
        only available for certain kind of signals, so setting this
        parameter can enable/disable features.

        Parameters
        ----------
        signal_type : {"EELS", "EDS_TEM", "EDS_SEM", "DielectricFunction"}
            Currently there are special features for "EELS" (electron
            energy-loss spectroscopy), "EDS_TEM" (energy dispersive X-rays of
            thin samples, normally obtained in a transmission electron
            microscope), "EDS_SEM" (energy dispersive X-rays of thick samples,
            normally obtained in a scanning electron microscope) and
            "DielectricFuction". Setting the signal_type to the correct acronym
            is highly advisable when analyzing any signal for which HyperSpy
            provides extra features. Even if HyperSpy does not provide extra
            features for the signal that you are analyzing, it is good practice
            to set signal_type to a value that best describes the data signal
            type.

        """
        self.metadata.Signal.signal_type = signal_type
        self._assign_subclass()

    def set_signal_origin(self, origin):
        """Set the origin of the signal and change the current class
        accordingly if pertinent.

        The signal_origin attribute specifies if the data was obtained
        through experiment or simulation. There are some methods that are
        only available for experimental or simulated data, so setting this
        parameter can enable/disable features.


        Parameters
        ----------
        origin : {'experiment', 'simulation', None, ""}
            None an the empty string mean that the signal origin is uknown.

        Raises
        ------
        ValueError if origin is not 'experiment' or 'simulation'

        """
        if origin not in ['experiment', 'simulation', "", None]:
            raise ValueError("`origin` must be one of: experiment, simulation")
        if origin is None:
            origin = ""
        self.metadata.Signal.signal_origin = origin
        self._assign_subclass()

    def print_summary_statistics(self, formatter="%.3f"):
        """Prints the five-number summary statistics of the data, the mean and
        the standard deviation.

        Prints the mean, standandard deviation (std), maximum (max), minimum
        (min), first quartile (Q1), median and third quartile. nans are
        removed from the calculations.

        Parameters
        ----------
        formatter : bool
           Number formatter.

        See Also
        --------
        get_histogram

        """
        data = self.data
        # To make it work with nans
        data = data[~np.isnan(data)]
        print(underline("Summary statistics"))
        print("mean:\t" + formatter % data.mean())
        print("std:\t" + formatter % data.std())
        print
        print("min:\t" + formatter % data.min())
        print("Q1:\t" + formatter % np.percentile(data,
                                                  25))
        print("median:\t" + formatter % np.median(data))
        print("Q3:\t" + formatter % np.percentile(data,
                                                  75))
        print("max:\t" + formatter % data.max())

    @property
    def is_rgba(self):
        return rgb_tools.is_rgba(self.data)

    @property
    def is_rgb(self):
        return rgb_tools.is_rgb(self.data)

    @property
    def is_rgbx(self):
        return rgb_tools.is_rgbx(self.data)

    def add_marker(self, marker, plot_on_signal=True, plot_marker=True):
        """
        Add a marker to the signal or navigator plot.

        Plot the signal, if not yet plotted

        Parameters
        ----------
        marker: `hyperspy.drawing._markers`
            the marker to add. see `utils.markers`
        plot_on_signal: bool
            If True, add the marker to the signal
            If False, add the marker to the navigator
        plot_marker: bool
            if True, plot the marker

        Examples
        -------
        >>> import scipy.misc
        >>> im = signals.Image(scipy.misc.lena())
        >>> m = utils.plot.markers.rectangle(x1=150, y1=100, x2=400,
        >>>                                  y2=400, color='red')
        >>> im.add_marker(m)

        """
        if self._plot is None:
            self.plot()
        if plot_on_signal:
            self._plot.signal_plot.add_marker(marker)
        else:
            self._plot.navigator_plot.add_marker(marker)
        if plot_marker:
            marker.plot()


# Implement binary operators
for name in (
    # Arithmetic operators
    "__add__",
    "__sub__",
    "__mul__",
    "__floordiv__",
    "__mod__",
    "__divmod__",
    "__pow__",
    "__lshift__",
    "__rshift__",
    "__and__",
    "__xor__",
    "__or__",
    "__div__",
    "__truediv__",
    # Comparison operators
    "__lt__",
    "__le__",
    "__eq__",
    "__ne__",
    "__ge__",
    "__gt__",
):
    exec(
        ("def %s(self, other):\n" % name) +
        ("   return self._binary_operator_ruler(other, \'%s\')\n" %
         name))
    exec("%s.__doc__ = int.%s.__doc__" % (name, name))
    exec("setattr(Signal, \'%s\', %s)" % (name, name))
    # The following commented line enables the operators with swapped
    # operands. They should be defined only for commutative operators
    # but for simplicity we don't support this at all atm.

    # exec("setattr(Signal, \'%s\', %s)" % (name[:2] + "r" + name[2:],
    # name))

# Implement unary arithmetic operations
for name in (
        "__neg__",
        "__pos__",
        "__abs__",
        "__invert__",):
    exec(
        ("def %s(self):" % name) +
        ("   return self._unary_operator_ruler(\'%s\')" % name))
    exec("%s.__doc__ = int.%s.__doc__" % (name, name))
    exec("setattr(Signal, \'%s\', %s)" % (name, name))


class SpecialSlicers:

    def __init__(self, signal, isNavigation):
        self.isNavigation = isNavigation
        self.signal = signal

    def __getitem__(self, slices):
        return self.signal.__getitem__(slices, self.isNavigation)

    def __setitem__(self, i, j):
        """x.__setitem__(i, y) <==> x[i]=y
        """
        if isinstance(j, Signal):
            j = j.data
        self.signal.__getitem__(i, self.isNavigation).data[:] = j

    def __len__(self):
        return self.signal.axes_manager.signal_shape[0]<|MERGE_RESOLUTION|>--- conflicted
+++ resolved
@@ -3816,33 +3816,17 @@
         s.get_dimensions_from_data()
         return s
 
-<<<<<<< HEAD
-    def derivative(self, axis, order=1, central_differences=False):
-        """Numerical derivative along the given axis.
-
-        Currently only the first order finete difference method is implemented.
-        Therefore, the
-=======
     def derivative(self, axis, order=1):
         """Numerical derivative along the given axis.
 
         Currently only the first order finite difference method is implemented.
 
->>>>>>> b53b0bb1
         Parameters
         ----------
         axis : {int | string}
            The axis can be specified using the index of the axis in
            `axes_manager` or the axis name.
         order: int
-<<<<<<< HEAD
-            The order of the derivative
-
-        Returns
-        -------
-        def : Signal
-            The size of the
-=======
             The order of the derivative. (Note that this is the order of the
             derivative i.e. `order=2` does not use second order finite
             differences method.)
@@ -3853,7 +3837,6 @@
             Note that the size of the data on the given `axis` decreases by the
             given `order` i.e. if `axis` is "x" and `order` is 2 the x dimension
             is N, der's x dimension is N - 2.
->>>>>>> b53b0bb1
 
         See also
         --------
