# -*- coding: utf-8 -*-
# Copyright 2007-2015 The HyperSpy developers
#
# This file is part of  HyperSpy.
#
#  HyperSpy is free software: you can redistribute it and/or modify
# it under the terms of the GNU General Public License as published by
# the Free Software Foundation, either version 3 of the License, or
# (at your option) any later version.
#
#  HyperSpy is distributed in the hope that it will be useful,
# but WITHOUT ANY WARRANTY; without even the implied warranty of
# MERCHANTABILITY or FITNESS FOR A PARTICULAR PURPOSE.  See the
# GNU General Public License for more details.
#
# You should have received a copy of the GNU General Public License
# along with  HyperSpy.  If not, see <http://www.gnu.org/licenses/>.

# The EMD format is a hdf5 standard proposed at Lawrence Berkeley
# National Lab (see http://emdatasets.com/ for more information).
# NOT to be confused with the FEI EMD format which was developed later.


import os.path
from os import remove
import shutil
import tempfile
<<<<<<< HEAD
=======
import gc

>>>>>>> 3ea779ae
from numpy.testing import assert_allclose
import numpy as np
import h5py
from dateutil import tz
from datetime import datetime
<<<<<<< HEAD
=======
import pytest
>>>>>>> 3ea779ae

from hyperspy.io import load
from hyperspy.signals import BaseSignal, Signal2D, Signal1D, EDSTEMSpectrum
from hyperspy.misc.test_utils import assert_deep_almost_equal
<<<<<<< HEAD
=======
from hyperspy.misc.io.fei_stream_readers import sparse_installed
>>>>>>> 3ea779ae


my_path = os.path.dirname(__file__)

# Reference data:
data_signal = np.arange(27).reshape((3, 3, 3))
data_image = np.arange(9).reshape((3, 3))
data_spectrum = np.arange(3)
data_save = np.arange(24).reshape((2, 3, 4))
sig_metadata = {'a': 1, 'b': 2}
user = {'name': 'John Doe', 'institution': 'TestUniversity',
        'department': 'Microscopy', 'email': 'johndoe@web.de'}
microscope = {'name': 'Titan', 'voltage': '300kV'}
sample = {'material': 'TiO2', 'preparation': 'FIB'}
comments = {'comment': 'Test'}
test_title = 'This is a test!'


def test_signal_3d_loading():
    signal = load(os.path.join(my_path, 'emd_files', 'example_signal.emd'))
    np.testing.assert_equal(signal.data, data_signal)
    assert isinstance(signal, BaseSignal)


def test_image_2d_loading():
    signal = load(os.path.join(my_path, 'emd_files', 'example_image.emd'))
    np.testing.assert_equal(signal.data, data_image)
    assert isinstance(signal, Signal2D)


def test_spectrum_1d_loading():
    signal = load(os.path.join(my_path, 'emd_files', 'example_spectrum.emd'))
    np.testing.assert_equal(signal.data, data_spectrum)
    assert isinstance(signal, Signal1D)


def test_metadata():
    signal = load(os.path.join(my_path, 'emd_files', 'example_metadata.emd'))
    np.testing.assert_equal(signal.data, data_image)
    np.testing.assert_equal(signal.metadata.General.title, test_title)
    np.testing.assert_equal(signal.metadata.General.user.as_dictionary(), user)
    np.testing.assert_equal(
        signal.metadata.General.microscope.as_dictionary(),
        microscope)
    np.testing.assert_equal(
        signal.metadata.General.sample.as_dictionary(), sample)
    np.testing.assert_equal(
        signal.metadata.General.comments.as_dictionary(),
        comments)
    for key, ref_value in sig_metadata.items():
        np.testing.assert_equal(
            signal.metadata.Signal.as_dictionary().get(key), ref_value)
    assert isinstance(signal, Signal2D)


def test_metadata_with_bytes_string():
    filename = os.path.join(
        my_path, 'emd_files', 'example_bytes_string_metadata.emd')
    f = h5py.File(filename, 'r')
    dim1 = f['test_group']['data_group']['dim1']
    dim1_name = dim1.attrs['name']
    dim1_units = dim1.attrs['units']
    f.close()
    assert isinstance(dim1_name, np.bytes_)
    assert isinstance(dim1_units, np.bytes_)
    signal = load(os.path.join(my_path, 'emd_files', filename))


def test_data_numpy_object_dtype():
    filename = os.path.join(
        my_path, 'emd_files', 'example_object_dtype_data.emd')
    signal = load(filename)
    assert len(signal) == 0


def test_data_axis_length_1():
    filename = os.path.join(
        my_path, 'emd_files', 'example_axis_len_1.emd')
    signal = load(filename)
    assert signal.data.shape == (5, 1, 5)


class TestMinimalSave():

    def test_minimal_save(self):
        self.signal = Signal1D([0, 1])
        with tempfile.TemporaryDirectory() as tmp:
            self.signal.save(os.path.join(tmp, 'testfile.emd'))


class TestCaseSaveAndRead():

    def test_save_and_read(self):
        signal_ref = BaseSignal(data_save)
        signal_ref.metadata.General.title = test_title
        signal_ref.axes_manager[0].name = 'x'
        signal_ref.axes_manager[1].name = 'y'
        signal_ref.axes_manager[2].name = 'z'
        signal_ref.axes_manager[0].scale = 2
        signal_ref.axes_manager[1].scale = 3
        signal_ref.axes_manager[2].scale = 4
        signal_ref.axes_manager[0].offset = 10
        signal_ref.axes_manager[1].offset = 20
        signal_ref.axes_manager[2].offset = 30
        signal_ref.axes_manager[0].units = 'nmx'
        signal_ref.axes_manager[1].units = 'nmy'
        signal_ref.axes_manager[2].units = 'nmz'
        signal_ref.save(os.path.join(my_path, 'emd_files', 'example_temp.emd'), overwrite=True,
                        signal_metadata=sig_metadata, user=user, microscope=microscope,
                        sample=sample, comments=comments)
        signal = load(os.path.join(my_path, 'emd_files', 'example_temp.emd'))
        np.testing.assert_equal(signal.data, signal_ref.data)
        np.testing.assert_equal(signal.axes_manager[0].name, 'x')
        np.testing.assert_equal(signal.axes_manager[1].name, 'y')
        np.testing.assert_equal(signal.axes_manager[2].name, 'z')
        np.testing.assert_equal(signal.axes_manager[0].scale, 2)
        np.testing.assert_equal(signal.axes_manager[1].scale, 3)
        np.testing.assert_equal(signal.axes_manager[2].scale, 4)
        np.testing.assert_equal(signal.axes_manager[0].offset, 10)
        np.testing.assert_equal(signal.axes_manager[1].offset, 20)
        np.testing.assert_equal(signal.axes_manager[2].offset, 30)
        np.testing.assert_equal(signal.axes_manager[0].units, 'nmx')
        np.testing.assert_equal(signal.axes_manager[1].units, 'nmy')
        np.testing.assert_equal(signal.axes_manager[2].units, 'nmz')
        np.testing.assert_equal(signal.metadata.General.title, test_title)
        np.testing.assert_equal(
            signal.metadata.General.user.as_dictionary(), user)
        np.testing.assert_equal(
            signal.metadata.General.microscope.as_dictionary(),
            microscope)
        np.testing.assert_equal(
            signal.metadata.General.sample.as_dictionary(), sample)
        np.testing.assert_equal(
            signal.metadata.General.comments.as_dictionary(), comments)
        for key, ref_value in sig_metadata.items():
            np.testing.assert_equal(
                signal.metadata.Signal.as_dictionary().get(key), ref_value)
        assert isinstance(signal, BaseSignal)

    def teardown_method(self, method):
        remove(os.path.join(my_path, 'emd_files', 'example_temp.emd'))


<<<<<<< HEAD
=======
def _generate_parameters():
    parameters = []
    for lazy in [True, False]:
        for sum_EDS_detectors in [True, False]:
            parameters.append([lazy, sum_EDS_detectors])
    return parameters


>>>>>>> 3ea779ae
class TestFeiEMD():

    fei_files_path = os.path.join(my_path, "emd_files", "fei_emd_files")

    @classmethod
    def setup_class(cls):
        import zipfile
        zipf = os.path.join(my_path, "emd_files", "fei_emd_files.zip")
        with zipfile.ZipFile(zipf, 'r') as zipped:
            zipped.extractall(cls.fei_files_path)

    @classmethod
    def teardown_class(cls):
<<<<<<< HEAD
        shutil.rmtree(cls.fei_files_path)

    def test_fei_emd_image(self):
=======
        gc.collect()
        shutil.rmtree(cls.fei_files_path)

    @pytest.mark.parametrize("lazy", (True, False))
    def test_fei_emd_image(self, lazy):
>>>>>>> 3ea779ae
        stage = {'tilt_alpha': '0.00',
                 'tilt_beta': '0.00',
                 'x': '-0.000',
                 'y': '0.000',
                 'z': '0.000'}
        md = {'Acquisition_instrument': {'TEM': {'beam_energy': 200.0,
                                                 'camera_length': 98.0,
                                                 'magnification': 40000.0,
                                                 'microscope': 'Talos',
                                                 'Stage': stage}},
              'General': {'original_filename': 'fei_emd_image.emd',
                          'date': '2017-03-06',
                          'time': '09:56:41',
                          'time_zone': 'BST',
                          'title': 'HAADF'},
              'Signal': {'binned': False, 'signal_type': 'image'},
              '_HyperSpy': {'Folding': {'original_axes_manager': None,
                                        'original_shape': None,
                                        'signal_unfolded': False,
                                        'unfolded': False}}}

        # Update time and time_zone to local ones
        md['General']['time_zone'] = tz.tzlocal().tzname(datetime.today())
        dt = datetime.fromtimestamp(1488794201, tz=tz.tzutc())
        date, time = dt.astimezone(
            tz.tzlocal()).isoformat().split('+')[0].split('T')
        md['General']['date'] = date
        md['General']['time'] = time

<<<<<<< HEAD
        signal = load(os.path.join(self.fei_files_path, 'fei_emd_image.emd'))
=======
        signal = load(os.path.join(self.fei_files_path, 'fei_emd_image.emd'),
                      lazy=lazy)
        if lazy:
            assert signal._lazy
            signal.compute(close_file=True)
>>>>>>> 3ea779ae
        fei_image = np.load(os.path.join(self.fei_files_path,
                                         'fei_emd_image.npy'))
        assert signal.axes_manager[0].name == 'x'
        assert signal.axes_manager[0].units == 'um'
        assert_allclose(signal.axes_manager[0].scale, 0.005302, atol=1E-5)
        assert signal.axes_manager[1].name == 'y'
        assert signal.axes_manager[1].units == 'um'
        assert_allclose(signal.axes_manager[1].scale, 0.005302, atol=1E-5)
        assert_allclose(signal.data, fei_image)
        assert_deep_almost_equal(signal.metadata.as_dictionary(), md)
        assert isinstance(signal, Signal2D)

<<<<<<< HEAD
    def test_fei_emd_spectrum(self):
        signal = load(os.path.join(
            self.fei_files_path, 'fei_emd_spectrum.emd'))
=======
    @pytest.mark.parametrize("lazy", (True, False))
    def test_fei_emd_spectrum(self, lazy):
        signal = load(os.path.join(
            self.fei_files_path, 'fei_emd_spectrum.emd'), lazy=lazy)
        if lazy:
            assert signal._lazy
            signal.compute(close_file=True)
>>>>>>> 3ea779ae
        fei_spectrum = np.load(os.path.join(self.fei_files_path,
                                            'fei_emd_spectrum.npy'))
        np.testing.assert_equal(signal.data, fei_spectrum)
        assert isinstance(signal, Signal1D)

<<<<<<< HEAD
    def test_fei_emd_si(self):
        signal = load(os.path.join(self.fei_files_path, 'fei_emd_si.emd'))
=======
    @pytest.mark.parametrize("lazy", (True, False))
    def test_fei_emd_si(self, lazy):
        if lazy and not sparse_installed:
            pytest.skip("python sparse is not installed")
        signal = load(os.path.join(self.fei_files_path, 'fei_emd_si.emd'),
                      lazy=lazy)
        if lazy:
            assert signal[1]._lazy
            signal[1].compute(close_file=True)
>>>>>>> 3ea779ae
        fei_si = np.load(os.path.join(self.fei_files_path, 'fei_emd_si.npy'))
        np.testing.assert_equal(signal[1].data, fei_si)
        assert isinstance(signal[1], Signal1D)

<<<<<<< HEAD
    def test_fei_emd_si_non_square_10frames(self):
        s = load(os.path.join(self.fei_files_path,
                              'fei_SI_SuperX-HAADF_10frames_10x50.emd'))
        signal = s[1]
=======
    @pytest.mark.parametrize("lazy", (True, False))
    def test_fei_emd_si_non_square_10frames(self, lazy):
        if lazy and not sparse_installed:
            pytest.skip("python sparse is not installed")
        s = load(os.path.join(
            self.fei_files_path, 'fei_SI_SuperX-HAADF_10frames_10x50.emd'),
            lazy=lazy)
        signal = s[1]
        if lazy:
            assert signal._lazy
            signal.compute(close_file=True)
>>>>>>> 3ea779ae
        assert isinstance(signal, EDSTEMSpectrum)
        assert signal.axes_manager[0].name == 'x'
        assert signal.axes_manager[0].size == 10
        assert signal.axes_manager[0].units == 'nm'
        assert_allclose(signal.axes_manager[0].scale, 1.234009, atol=1E-5)
        assert signal.axes_manager[1].name == 'y'
        assert signal.axes_manager[1].size == 50
        assert signal.axes_manager[1].units == 'nm'
        assert_allclose(signal.axes_manager[1].scale, 1.234009, atol=1E-5)
        assert signal.axes_manager[2].name == 'X-ray energy'
        assert signal.axes_manager[2].size == 4096
        assert signal.axes_manager[2].units == 'keV'
        assert_allclose(signal.axes_manager[2].scale, 0.005, atol=1E-5)
<<<<<<< HEAD
        assert signal.metadata.Acquisition_instrument.TEM.Detector.EDS.number_of_frames == 10

        signal0 = s[0]
=======

        signal0 = s[0]
        if lazy:
            assert signal0._lazy
            signal0.compute(close_file=True)
>>>>>>> 3ea779ae
        assert isinstance(signal0, Signal2D)
        assert signal0.axes_manager[0].name == 'x'
        assert signal0.axes_manager[0].size == 10
        assert signal0.axes_manager[0].units == 'nm'
        assert_allclose(signal0.axes_manager[0].scale, 1.234009, atol=1E-5)
        assert signal0.axes_manager[1].name == 'y'
        assert signal0.axes_manager[1].size == 50
        assert signal0.axes_manager[1].units == 'nm'

        s = load(os.path.join(self.fei_files_path,
                              'fei_SI_SuperX-HAADF_10frames_10x50.emd'),
                 sum_frames=False,
                 SI_dtype=np.uint8,
<<<<<<< HEAD
                 rebin_energy=256)
        signal = s[1]
=======
                 rebin_energy=256,
                 lazy=lazy)
        signal = s[1]
        if lazy:
            assert signal._lazy
            signal.compute(close_file=True)
>>>>>>> 3ea779ae
        assert isinstance(signal, EDSTEMSpectrum)
        assert signal.axes_manager.navigation_shape == (10, 50, 10)
        assert signal.axes_manager[0].name == 'x'
        assert signal.axes_manager[0].size == 10
        assert signal.axes_manager[0].units == 'nm'
        assert_allclose(signal.axes_manager[0].scale, 1.234009, atol=1E-5)
        assert signal.axes_manager[1].name == 'y'
        assert signal.axes_manager[1].size == 50
        assert signal.axes_manager[1].units == 'nm'
        assert_allclose(signal.axes_manager[1].scale, 1.234009, atol=1E-5)
        assert signal.axes_manager[2].name == 'Time'
        assert signal.axes_manager[2].size == 10
        assert signal.axes_manager[2].units == 's'
        assert_allclose(signal.axes_manager[2].scale, 0.76800, atol=1E-5)
        assert signal.axes_manager[3].name == 'X-ray energy'
        assert signal.axes_manager[3].size == 16
        assert signal.axes_manager[3].units == 'keV'
        assert_allclose(signal.axes_manager[3].scale, 1.28, atol=1E-5)
<<<<<<< HEAD
        assert signal.metadata.Acquisition_instrument.TEM.Detector.EDS.number_of_frames == 10
=======
>>>>>>> 3ea779ae

        s = load(os.path.join(self.fei_files_path,
                              'fei_SI_SuperX-HAADF_10frames_10x50.emd'),
                 sum_frames=False,
                 last_frame=5,
                 SI_dtype=np.uint8,
<<<<<<< HEAD
                 rebin_energy=256)
        signal = s[1]
=======
                 rebin_energy=256,
                 lazy=lazy)
        signal = s[1]
        if lazy:
            assert signal._lazy
            signal.compute(close_file=True)
>>>>>>> 3ea779ae
        assert isinstance(signal, EDSTEMSpectrum)
        assert signal.axes_manager.navigation_shape == (10, 50, 5)
        assert signal.axes_manager[0].name == 'x'
        assert signal.axes_manager[0].size == 10
        assert signal.axes_manager[0].units == 'nm'
        assert_allclose(signal.axes_manager[0].scale, 1.234009, atol=1E-5)
        assert signal.axes_manager[1].name == 'y'
        assert signal.axes_manager[1].size == 50
        assert signal.axes_manager[1].units == 'nm'
        assert_allclose(signal.axes_manager[1].scale, 1.234009, atol=1E-5)
        assert signal.axes_manager[2].name == 'Time'
        assert signal.axes_manager[2].size == 5
        assert signal.axes_manager[2].units == 's'
        assert_allclose(signal.axes_manager[2].scale, 0.76800, atol=1E-5)
        assert signal.axes_manager[3].name == 'X-ray energy'
        assert signal.axes_manager[3].size == 16
        assert signal.axes_manager[3].units == 'keV'
        assert_allclose(signal.axes_manager[3].scale, 1.28, atol=1E-5)
<<<<<<< HEAD
        assert signal.metadata.Acquisition_instrument.TEM.Detector.EDS.number_of_frames == 5
=======
>>>>>>> 3ea779ae

        s = load(os.path.join(self.fei_files_path,
                              'fei_SI_SuperX-HAADF_10frames_10x50.emd'),
                 sum_frames=False,
                 first_frame=4,
                 SI_dtype=np.uint8,
<<<<<<< HEAD
                 rebin_energy=256)
        signal = s[1]
=======
                 rebin_energy=256,
                 lazy=lazy)
        signal = s[1]
        if lazy:
            assert signal._lazy
            signal.compute(close_file=True)
>>>>>>> 3ea779ae
        assert isinstance(signal, EDSTEMSpectrum)
        assert signal.axes_manager.navigation_shape == (10, 50, 6)
        assert signal.axes_manager[0].name == 'x'
        assert signal.axes_manager[0].size == 10
        assert signal.axes_manager[0].units == 'nm'
        assert_allclose(signal.axes_manager[0].scale, 1.234009, atol=1E-5)
        assert signal.axes_manager[1].name == 'y'
        assert signal.axes_manager[1].size == 50
        assert signal.axes_manager[1].units == 'nm'
        assert_allclose(signal.axes_manager[1].scale, 1.234009, atol=1E-5)
        assert signal.axes_manager[2].name == 'Time'
        assert signal.axes_manager[2].size == 6
        assert signal.axes_manager[2].units == 's'
        assert_allclose(signal.axes_manager[2].scale, 0.76800, atol=1E-5)
        assert signal.axes_manager[3].name == 'X-ray energy'
        assert signal.axes_manager[3].size == 16
        assert signal.axes_manager[3].units == 'keV'
        assert_allclose(signal.axes_manager[3].scale, 1.28, atol=1E-5)
<<<<<<< HEAD
        assert signal.metadata.Acquisition_instrument.TEM.Detector.EDS.number_of_frames == 6

    def test_fei_emd_si_non_square_20frames(self):
        s = load(os.path.join(self.fei_files_path,
                              'fei_SI_SuperX-HAADF_20frames_10x50.emd'))
        signal = s[1]
=======

    @pytest.mark.parametrize("lazy", (True, False))
    def test_fei_emd_si_non_square_20frames(self, lazy):
        if lazy and not sparse_installed:
            pytest.skip("python sparse is not installed")
        s = load(os.path.join(
            self.fei_files_path,
            'fei_SI_SuperX-HAADF_20frames_10x50.emd'),
            lazy=lazy)
        signal = s[1]
        if lazy:
            assert signal._lazy
            signal.compute(close_file=True)
>>>>>>> 3ea779ae
        assert isinstance(signal, EDSTEMSpectrum)
        assert signal.axes_manager[0].name == 'x'
        assert signal.axes_manager[0].size == 10
        assert signal.axes_manager[0].units == 'nm'
        assert_allclose(signal.axes_manager[0].scale, 1.234009, atol=1E-5)
        assert signal.axes_manager[1].name == 'y'
        assert signal.axes_manager[1].size == 50
        assert signal.axes_manager[1].units == 'nm'
        assert_allclose(signal.axes_manager[1].scale, 1.234009, atol=1E-5)
        assert signal.axes_manager[2].name == 'X-ray energy'
        assert signal.axes_manager[2].size == 4096
        assert signal.axes_manager[2].units == 'keV'
        assert_allclose(signal.axes_manager[2].scale, 0.005, atol=1E-5)
<<<<<<< HEAD
        assert signal.metadata.Acquisition_instrument.TEM.Detector.EDS.number_of_frames == 20

    def test_fei_emd_si_non_square_20frames_2eV(self):
        s = load(os.path.join(self.fei_files_path,
                              'fei_SI_SuperX-HAADF_20frames_10x50_2ev.emd'))
        signal = s[1]
=======

    @pytest.mark.parametrize("lazy", (True, False))
    def test_fei_emd_si_non_square_20frames_2eV(self, lazy):
        if lazy and not sparse_installed:
            pytest.skip("python sparse is not installed")
        s = load(os.path.join(
            self.fei_files_path,
            'fei_SI_SuperX-HAADF_20frames_10x50_2ev.emd'),
            lazy=lazy)
        signal = s[1]
        if lazy:
            assert signal._lazy
            signal.compute(close_file=True)
>>>>>>> 3ea779ae
        assert isinstance(signal, EDSTEMSpectrum)
        assert signal.axes_manager[0].name == 'x'
        assert signal.axes_manager[0].size == 10
        assert signal.axes_manager[0].units == 'nm'
        assert_allclose(signal.axes_manager[0].scale, 1.234009, atol=1E-5)
        assert signal.axes_manager[1].name == 'y'
        assert signal.axes_manager[1].size == 50
        assert signal.axes_manager[1].units == 'nm'
        assert_allclose(signal.axes_manager[1].scale, 1.234009, atol=1E-5)
        assert signal.axes_manager[2].name == 'X-ray energy'
        assert signal.axes_manager[2].size == 4096
        assert signal.axes_manager[2].units == 'keV'
        assert_allclose(signal.axes_manager[2].scale, 0.002, atol=1E-5)
<<<<<<< HEAD
        assert signal.metadata.Acquisition_instrument.TEM.Detector.EDS.number_of_frames == 20

    def test_fei_emd_si_frame_range(self):
        signal = load(os.path.join(self.fei_files_path, 'fei_emd_si.emd'),
                      first_frame=2, last_frame=4)
        fei_si = np.load(os.path.join(self.fei_files_path,
                                      'fei_emd_si_frame.npy'))
        np.testing.assert_equal(signal[1].data, fei_si)
        assert isinstance(signal[1], Signal1D)
        md = signal[1].metadata
        assert md['Acquisition_instrument']['TEM']['Detector']['EDS']['number_of_frames'] == 2

    def test_fei_emd_ceta_camera(self):
        signal = load(os.path.join(self.fei_files_path, '1532 Camera Ceta.emd'))
        assert_allclose(signal.data, np.zeros((64, 64)))
        assert isinstance(signal, Signal2D)
        date, time = self._convert_datetime(1512055942.914275).split('T')
        assert signal.metadata.General.date == date
        assert signal.metadata.General.time == time
        assert signal.metadata.General.time_zone == self._get_local_time_zone()

        signal = load(os.path.join(self.fei_files_path, '1854 Camera Ceta.emd'))
        assert_allclose(signal.data, np.zeros((64, 64)))
        assert isinstance(signal, Signal2D)

    def _convert_datetime(self, unix_time):
        # Since we don't know the actual time zone of where the data have been
        # acquired, we convert the datetime to the local time for convenience
        dt = datetime.fromtimestamp(float(unix_time), tz=tz.tzutc())
        return dt.astimezone(tz.tzlocal()).isoformat().split('+')[0]

    def _get_local_time_zone(self):
        return tz.tzlocal().tzname(datetime.today())
=======

    @pytest.mark.parametrize("lazy", (True, False))
    def test_fei_emd_si_frame_range(self, lazy):
        if lazy and not sparse_installed:
            pytest.skip("python sparse is not installed")
        signal = load(os.path.join(self.fei_files_path, 'fei_emd_si.emd'),
                      first_frame=2, last_frame=4, lazy=lazy)
        fei_si = np.load(os.path.join(self.fei_files_path,
                                      'fei_emd_si_frame.npy'))
        if lazy:
            assert signal[1]._lazy
            signal[1].compute(close_file=True)
        np.testing.assert_equal(signal[1].data, fei_si)
        assert isinstance(signal[1], Signal1D)

    @pytest.mark.parametrize(["lazy", "sum_EDS_detectors"],
                             _generate_parameters())
    def test_fei_si_4detectors(self, lazy, sum_EDS_detectors):
        if lazy and not sparse_installed:
            pytest.skip("python sparse is not installed")
        fname = os.path.join(self.fei_files_path,
                             'fei_SI_EDS-HAADF-4detectors_2frames.emd')
        signal = load(fname, sum_EDS_detectors=sum_EDS_detectors, lazy=lazy)
        if lazy:
            assert signal[1]._lazy
            signal[1].compute(close_file=True)
        length = 6
        if not sum_EDS_detectors:
            length += 3
        assert len(signal) == length
        # TODO: add parsing azimuth_angle
>>>>>>> 3ea779ae

    def time_loading_frame(self):
        # Run this function to check the loading time when loading EDS data
        import time
        frame_number = 100
        point_measurement = 15
        frame_offsets = np.arange(0, point_measurement * frame_number,
                                  frame_number)
        time_data = np.zeros_like(frame_offsets)
        path = 'path to large dataset'
        for i, frame_offset in enumerate(frame_offsets):
            print(frame_offset + frame_number)
            t0 = time.time()
            load(os.path.join(path, 'large dataset.emd'),
                 first_frame=frame_offset, last_frame=frame_offset + frame_number)
            t1 = time.time()
            time_data[i] = t1 - t0
        import matplotlib.pyplot as plt
        plt.plot(frame_offsets, time_data)
        plt.xlabel('Frame offset')
        plt.xlabel('Loading time (s)')<|MERGE_RESOLUTION|>--- conflicted
+++ resolved
@@ -25,28 +25,19 @@
 from os import remove
 import shutil
 import tempfile
-<<<<<<< HEAD
-=======
 import gc
 
->>>>>>> 3ea779ae
 from numpy.testing import assert_allclose
 import numpy as np
 import h5py
 from dateutil import tz
 from datetime import datetime
-<<<<<<< HEAD
-=======
 import pytest
->>>>>>> 3ea779ae
 
 from hyperspy.io import load
 from hyperspy.signals import BaseSignal, Signal2D, Signal1D, EDSTEMSpectrum
 from hyperspy.misc.test_utils import assert_deep_almost_equal
-<<<<<<< HEAD
-=======
 from hyperspy.misc.io.fei_stream_readers import sparse_installed
->>>>>>> 3ea779ae
 
 
 my_path = os.path.dirname(__file__)
@@ -190,8 +181,6 @@
         remove(os.path.join(my_path, 'emd_files', 'example_temp.emd'))
 
 
-<<<<<<< HEAD
-=======
 def _generate_parameters():
     parameters = []
     for lazy in [True, False]:
@@ -200,7 +189,6 @@
     return parameters
 
 
->>>>>>> 3ea779ae
 class TestFeiEMD():
 
     fei_files_path = os.path.join(my_path, "emd_files", "fei_emd_files")
@@ -214,17 +202,11 @@
 
     @classmethod
     def teardown_class(cls):
-<<<<<<< HEAD
-        shutil.rmtree(cls.fei_files_path)
-
-    def test_fei_emd_image(self):
-=======
         gc.collect()
         shutil.rmtree(cls.fei_files_path)
 
     @pytest.mark.parametrize("lazy", (True, False))
     def test_fei_emd_image(self, lazy):
->>>>>>> 3ea779ae
         stage = {'tilt_alpha': '0.00',
                  'tilt_beta': '0.00',
                  'x': '-0.000',
@@ -254,15 +236,11 @@
         md['General']['date'] = date
         md['General']['time'] = time
 
-<<<<<<< HEAD
-        signal = load(os.path.join(self.fei_files_path, 'fei_emd_image.emd'))
-=======
         signal = load(os.path.join(self.fei_files_path, 'fei_emd_image.emd'),
                       lazy=lazy)
         if lazy:
             assert signal._lazy
             signal.compute(close_file=True)
->>>>>>> 3ea779ae
         fei_image = np.load(os.path.join(self.fei_files_path,
                                          'fei_emd_image.npy'))
         assert signal.axes_manager[0].name == 'x'
@@ -275,11 +253,6 @@
         assert_deep_almost_equal(signal.metadata.as_dictionary(), md)
         assert isinstance(signal, Signal2D)
 
-<<<<<<< HEAD
-    def test_fei_emd_spectrum(self):
-        signal = load(os.path.join(
-            self.fei_files_path, 'fei_emd_spectrum.emd'))
-=======
     @pytest.mark.parametrize("lazy", (True, False))
     def test_fei_emd_spectrum(self, lazy):
         signal = load(os.path.join(
@@ -287,16 +260,11 @@
         if lazy:
             assert signal._lazy
             signal.compute(close_file=True)
->>>>>>> 3ea779ae
         fei_spectrum = np.load(os.path.join(self.fei_files_path,
                                             'fei_emd_spectrum.npy'))
         np.testing.assert_equal(signal.data, fei_spectrum)
         assert isinstance(signal, Signal1D)
 
-<<<<<<< HEAD
-    def test_fei_emd_si(self):
-        signal = load(os.path.join(self.fei_files_path, 'fei_emd_si.emd'))
-=======
     @pytest.mark.parametrize("lazy", (True, False))
     def test_fei_emd_si(self, lazy):
         if lazy and not sparse_installed:
@@ -306,17 +274,10 @@
         if lazy:
             assert signal[1]._lazy
             signal[1].compute(close_file=True)
->>>>>>> 3ea779ae
         fei_si = np.load(os.path.join(self.fei_files_path, 'fei_emd_si.npy'))
         np.testing.assert_equal(signal[1].data, fei_si)
         assert isinstance(signal[1], Signal1D)
 
-<<<<<<< HEAD
-    def test_fei_emd_si_non_square_10frames(self):
-        s = load(os.path.join(self.fei_files_path,
-                              'fei_SI_SuperX-HAADF_10frames_10x50.emd'))
-        signal = s[1]
-=======
     @pytest.mark.parametrize("lazy", (True, False))
     def test_fei_emd_si_non_square_10frames(self, lazy):
         if lazy and not sparse_installed:
@@ -328,7 +289,6 @@
         if lazy:
             assert signal._lazy
             signal.compute(close_file=True)
->>>>>>> 3ea779ae
         assert isinstance(signal, EDSTEMSpectrum)
         assert signal.axes_manager[0].name == 'x'
         assert signal.axes_manager[0].size == 10
@@ -342,17 +302,11 @@
         assert signal.axes_manager[2].size == 4096
         assert signal.axes_manager[2].units == 'keV'
         assert_allclose(signal.axes_manager[2].scale, 0.005, atol=1E-5)
-<<<<<<< HEAD
-        assert signal.metadata.Acquisition_instrument.TEM.Detector.EDS.number_of_frames == 10
-
-        signal0 = s[0]
-=======
 
         signal0 = s[0]
         if lazy:
             assert signal0._lazy
             signal0.compute(close_file=True)
->>>>>>> 3ea779ae
         assert isinstance(signal0, Signal2D)
         assert signal0.axes_manager[0].name == 'x'
         assert signal0.axes_manager[0].size == 10
@@ -366,17 +320,12 @@
                               'fei_SI_SuperX-HAADF_10frames_10x50.emd'),
                  sum_frames=False,
                  SI_dtype=np.uint8,
-<<<<<<< HEAD
-                 rebin_energy=256)
-        signal = s[1]
-=======
                  rebin_energy=256,
                  lazy=lazy)
         signal = s[1]
         if lazy:
             assert signal._lazy
             signal.compute(close_file=True)
->>>>>>> 3ea779ae
         assert isinstance(signal, EDSTEMSpectrum)
         assert signal.axes_manager.navigation_shape == (10, 50, 10)
         assert signal.axes_manager[0].name == 'x'
@@ -395,27 +344,18 @@
         assert signal.axes_manager[3].size == 16
         assert signal.axes_manager[3].units == 'keV'
         assert_allclose(signal.axes_manager[3].scale, 1.28, atol=1E-5)
-<<<<<<< HEAD
-        assert signal.metadata.Acquisition_instrument.TEM.Detector.EDS.number_of_frames == 10
-=======
->>>>>>> 3ea779ae
 
         s = load(os.path.join(self.fei_files_path,
                               'fei_SI_SuperX-HAADF_10frames_10x50.emd'),
                  sum_frames=False,
                  last_frame=5,
                  SI_dtype=np.uint8,
-<<<<<<< HEAD
-                 rebin_energy=256)
-        signal = s[1]
-=======
                  rebin_energy=256,
                  lazy=lazy)
         signal = s[1]
         if lazy:
             assert signal._lazy
             signal.compute(close_file=True)
->>>>>>> 3ea779ae
         assert isinstance(signal, EDSTEMSpectrum)
         assert signal.axes_manager.navigation_shape == (10, 50, 5)
         assert signal.axes_manager[0].name == 'x'
@@ -434,27 +374,18 @@
         assert signal.axes_manager[3].size == 16
         assert signal.axes_manager[3].units == 'keV'
         assert_allclose(signal.axes_manager[3].scale, 1.28, atol=1E-5)
-<<<<<<< HEAD
-        assert signal.metadata.Acquisition_instrument.TEM.Detector.EDS.number_of_frames == 5
-=======
->>>>>>> 3ea779ae
 
         s = load(os.path.join(self.fei_files_path,
                               'fei_SI_SuperX-HAADF_10frames_10x50.emd'),
                  sum_frames=False,
                  first_frame=4,
                  SI_dtype=np.uint8,
-<<<<<<< HEAD
-                 rebin_energy=256)
-        signal = s[1]
-=======
                  rebin_energy=256,
                  lazy=lazy)
         signal = s[1]
         if lazy:
             assert signal._lazy
             signal.compute(close_file=True)
->>>>>>> 3ea779ae
         assert isinstance(signal, EDSTEMSpectrum)
         assert signal.axes_manager.navigation_shape == (10, 50, 6)
         assert signal.axes_manager[0].name == 'x'
@@ -473,14 +404,6 @@
         assert signal.axes_manager[3].size == 16
         assert signal.axes_manager[3].units == 'keV'
         assert_allclose(signal.axes_manager[3].scale, 1.28, atol=1E-5)
-<<<<<<< HEAD
-        assert signal.metadata.Acquisition_instrument.TEM.Detector.EDS.number_of_frames == 6
-
-    def test_fei_emd_si_non_square_20frames(self):
-        s = load(os.path.join(self.fei_files_path,
-                              'fei_SI_SuperX-HAADF_20frames_10x50.emd'))
-        signal = s[1]
-=======
 
     @pytest.mark.parametrize("lazy", (True, False))
     def test_fei_emd_si_non_square_20frames(self, lazy):
@@ -494,7 +417,6 @@
         if lazy:
             assert signal._lazy
             signal.compute(close_file=True)
->>>>>>> 3ea779ae
         assert isinstance(signal, EDSTEMSpectrum)
         assert signal.axes_manager[0].name == 'x'
         assert signal.axes_manager[0].size == 10
@@ -508,14 +430,6 @@
         assert signal.axes_manager[2].size == 4096
         assert signal.axes_manager[2].units == 'keV'
         assert_allclose(signal.axes_manager[2].scale, 0.005, atol=1E-5)
-<<<<<<< HEAD
-        assert signal.metadata.Acquisition_instrument.TEM.Detector.EDS.number_of_frames == 20
-
-    def test_fei_emd_si_non_square_20frames_2eV(self):
-        s = load(os.path.join(self.fei_files_path,
-                              'fei_SI_SuperX-HAADF_20frames_10x50_2ev.emd'))
-        signal = s[1]
-=======
 
     @pytest.mark.parametrize("lazy", (True, False))
     def test_fei_emd_si_non_square_20frames_2eV(self, lazy):
@@ -529,7 +443,6 @@
         if lazy:
             assert signal._lazy
             signal.compute(close_file=True)
->>>>>>> 3ea779ae
         assert isinstance(signal, EDSTEMSpectrum)
         assert signal.axes_manager[0].name == 'x'
         assert signal.axes_manager[0].size == 10
@@ -543,18 +456,37 @@
         assert signal.axes_manager[2].size == 4096
         assert signal.axes_manager[2].units == 'keV'
         assert_allclose(signal.axes_manager[2].scale, 0.002, atol=1E-5)
-<<<<<<< HEAD
-        assert signal.metadata.Acquisition_instrument.TEM.Detector.EDS.number_of_frames == 20
-
-    def test_fei_emd_si_frame_range(self):
+
+    @pytest.mark.parametrize("lazy", (True, False))
+    def test_fei_emd_si_frame_range(self, lazy):
+        if lazy and not sparse_installed:
+            pytest.skip("python sparse is not installed")
         signal = load(os.path.join(self.fei_files_path, 'fei_emd_si.emd'),
-                      first_frame=2, last_frame=4)
+                      first_frame=2, last_frame=4, lazy=lazy)
         fei_si = np.load(os.path.join(self.fei_files_path,
                                       'fei_emd_si_frame.npy'))
+        if lazy:
+            assert signal[1]._lazy
+            signal[1].compute(close_file=True)
         np.testing.assert_equal(signal[1].data, fei_si)
         assert isinstance(signal[1], Signal1D)
-        md = signal[1].metadata
-        assert md['Acquisition_instrument']['TEM']['Detector']['EDS']['number_of_frames'] == 2
+
+    @pytest.mark.parametrize(["lazy", "sum_EDS_detectors"],
+                             _generate_parameters())
+    def test_fei_si_4detectors(self, lazy, sum_EDS_detectors):
+        if lazy and not sparse_installed:
+            pytest.skip("python sparse is not installed")
+        fname = os.path.join(self.fei_files_path,
+                             'fei_SI_EDS-HAADF-4detectors_2frames.emd')
+        signal = load(fname, sum_EDS_detectors=sum_EDS_detectors, lazy=lazy)
+        if lazy:
+            assert signal[1]._lazy
+            signal[1].compute(close_file=True)
+        length = 6
+        if not sum_EDS_detectors:
+            length += 3
+        assert len(signal) == length
+        # TODO: add parsing azimuth_angle
 
     def test_fei_emd_ceta_camera(self):
         signal = load(os.path.join(self.fei_files_path, '1532 Camera Ceta.emd'))
@@ -577,39 +509,6 @@
 
     def _get_local_time_zone(self):
         return tz.tzlocal().tzname(datetime.today())
-=======
-
-    @pytest.mark.parametrize("lazy", (True, False))
-    def test_fei_emd_si_frame_range(self, lazy):
-        if lazy and not sparse_installed:
-            pytest.skip("python sparse is not installed")
-        signal = load(os.path.join(self.fei_files_path, 'fei_emd_si.emd'),
-                      first_frame=2, last_frame=4, lazy=lazy)
-        fei_si = np.load(os.path.join(self.fei_files_path,
-                                      'fei_emd_si_frame.npy'))
-        if lazy:
-            assert signal[1]._lazy
-            signal[1].compute(close_file=True)
-        np.testing.assert_equal(signal[1].data, fei_si)
-        assert isinstance(signal[1], Signal1D)
-
-    @pytest.mark.parametrize(["lazy", "sum_EDS_detectors"],
-                             _generate_parameters())
-    def test_fei_si_4detectors(self, lazy, sum_EDS_detectors):
-        if lazy and not sparse_installed:
-            pytest.skip("python sparse is not installed")
-        fname = os.path.join(self.fei_files_path,
-                             'fei_SI_EDS-HAADF-4detectors_2frames.emd')
-        signal = load(fname, sum_EDS_detectors=sum_EDS_detectors, lazy=lazy)
-        if lazy:
-            assert signal[1]._lazy
-            signal[1].compute(close_file=True)
-        length = 6
-        if not sum_EDS_detectors:
-            length += 3
-        assert len(signal) == length
-        # TODO: add parsing azimuth_angle
->>>>>>> 3ea779ae
 
     def time_loading_frame(self):
         # Run this function to check the loading time when loading EDS data
