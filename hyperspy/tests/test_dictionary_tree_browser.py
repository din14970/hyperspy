--- conflicted
+++ resolved
@@ -48,23 +48,12 @@
         s.axes_manager[0].name = 'x'
         s.axes_manager[0].units = 'ly'
         tree.add_dictionary({"_sig_signal name": s._to_dictionary()})
-<<<<<<< HEAD
         nt.assert_is_instance(tree.signal_name, BaseSignal)
-        nt.assert_true(np.all(tree.signal_name.data == s.data))
-        nt.assert_equal(tree.signal_name.metadata.as_dictionary(),
-                        s.metadata.as_dictionary())
+        np.testing.assert_array_equal(tree.signal_name.data, s.data)
+        nt.assert_dict_equal(tree.signal_name.metadata.as_dictionary(),
+                             s.metadata.as_dictionary())
         nt.assert_equal(tree.signal_name.axes_manager._get_axes_dicts(),
-                        s.axes_manager._get_axes_dicts())
-=======
-        nose.tools.assert_is_instance(tree.signal_name, Signal)
-        np.testing.assert_array_equal(tree.signal_name.data, s.data)
-        nose.tools.assert_dict_equal(
-            tree.signal_name.metadata.as_dictionary(),
-            s.metadata.as_dictionary())
-        nose.tools.assert_equal(
-            tree.signal_name.axes_manager._get_axes_dicts(),
-            s.axes_manager._get_axes_dicts())
->>>>>>> 6f22296e
+                         s.axes_manager._get_axes_dicts())
 
     def test_signal_to_dictionary(self):
         tree = self.tree
@@ -73,15 +62,9 @@
         s.axes_manager[0].units = 'ly'
         tree.set_item('Some name', s)
         d = tree.as_dictionary()
-<<<<<<< HEAD
-        nt.assert_true(np.all(d['_sig_Some name']['data'] == s.data))
-        d['_sig_Some name']['data'] = 0
-        nt.assert_equal(
-=======
         np.testing.assert_array_equal(d['_sig_Some name']['data'], s.data)
         d['_sig_Some name']['data'] = 0
-        nose.tools.assert_dict_equal(
->>>>>>> 6f22296e
+        nt.assert_dict_equal(
             {
                 "Node1": {
                     "leaf11": 11,
