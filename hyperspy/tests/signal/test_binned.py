--- conflicted
+++ resolved
@@ -66,16 +66,8 @@
 
     def test_unbinned(self):
         self.m.signal.metadata.Signal.binned = False
-<<<<<<< HEAD
-        nose.tools.assert_equal(self.m(), 1)
-
-    def test_binned(self):
-        self.m.signal.metadata.Signal.binned = True
-        nose.tools.assert_equal(self.m(), 0.1)
-=======
         nt.assert_equal(self.m(), 1)
 
     def test_binned(self):
         self.m.signal.metadata.Signal.binned = True
-        nt.assert_equal(self.m(), 0.1)
->>>>>>> 9fe04d03
+        nt.assert_equal(self.m(), 0.1)