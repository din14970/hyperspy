--- conflicted
+++ resolved
@@ -87,16 +87,6 @@
                                            (False, True)])
 def test_get_unwrapped_phase_1D(parallel, lazy):
     phase = 6 * (1 - np.abs(np.indices((9,)) - 4) / 4)
-<<<<<<< HEAD
-    sig = hs.signals.ComplexSignal(np.ones_like(phase) * np.exp(1j * phase))
-    sig.axes_manager.set_signal_dimension(1)
-    for s in (sig, sig.as_lazy()):
-        phase_unwrapped = s.unwrapped_phase(seed=42, show_progressbar=False)
-        assert (
-            phase_unwrapped.metadata.General.title ==
-            'unwrapped phase(Untitled Signal)')
-        assert_allclose(phase_unwrapped.data, phase)
-=======
     s = hs.signals.ComplexSignal(np.ones_like(phase) * np.exp(1j * phase))
     if lazy:
         s = s.as_lazy()
@@ -107,7 +97,6 @@
         phase_unwrapped.metadata.General.title ==
         'unwrapped phase(Untitled Signal)')
     assert_allclose(phase_unwrapped.data, phase)
->>>>>>> 9a189eef
 
 
 @pytest.mark.parametrize('parallel,lazy', [(True, False),
@@ -115,15 +104,6 @@
                                            (False, True)])
 def test_get_unwrapped_phase_2D(parallel, lazy):
     phase = 5 * (1 - np.abs(np.indices((9, 9)) - 4).sum(axis=0) / 8)
-<<<<<<< HEAD
-    sig = hs.signals.ComplexSignal(np.ones_like(phase) * np.exp(1j * phase))
-    for s in (sig, sig.as_lazy()):
-        phase_unwrapped = s.unwrapped_phase(seed=42, show_progressbar=False)
-        assert (
-            phase_unwrapped.metadata.General.title ==
-            'unwrapped phase(Untitled Signal)')
-        assert_allclose(phase_unwrapped.data, phase)
-=======
     s = hs.signals.ComplexSignal(np.ones_like(phase) * np.exp(1j * phase))
     if lazy:
         s = s.as_lazy()
@@ -133,7 +113,6 @@
         phase_unwrapped.metadata.General.title ==
         'unwrapped phase(Untitled Signal)')
     assert_allclose(phase_unwrapped.data, phase)
->>>>>>> 9a189eef
 
 
 @pytest.mark.parametrize('parallel,lazy', [(True, False),
@@ -141,15 +120,6 @@
                                            (False, True)])
 def test_get_unwrapped_phase_3D(parallel, lazy):
     phase = 4 * (1 - np.abs(np.indices((9, 9, 9)) - 4).sum(axis=0) / 12)
-<<<<<<< HEAD
-    sig = hs.signals.ComplexSignal(np.ones_like(phase) * np.exp(1j * phase))
-    for s in (sig, sig.as_lazy()):
-        phase_unwrapped = s.unwrapped_phase(seed=42, show_progressbar=False)
-        assert (
-            phase_unwrapped.metadata.General.title ==
-            'unwrapped phase(Untitled Signal)')
-        assert_allclose(phase_unwrapped.data, phase)
-=======
     s = hs.signals.ComplexSignal(np.ones_like(phase) * np.exp(1j * phase))
     if lazy:
         s = s.as_lazy()
@@ -159,7 +129,6 @@
         phase_unwrapped.metadata.General.title ==
         'unwrapped phase(Untitled Signal)')
     assert_allclose(phase_unwrapped.data, phase)
->>>>>>> 9a189eef
 
 
 if __name__ == '__main__':
