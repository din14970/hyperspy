--- conflicted
+++ resolved
@@ -54,13 +54,9 @@
         np.testing.assert_allclose(eshifts, self.ishifts * self.scale, atol=1e-3)
 
     def test_shift1D(self):
-<<<<<<< HEAD
-        s = self.spectrum
+        s = self.signal
         m = mock.Mock()
         s.events.data_changed.connect(m.data_changed)
-=======
-        s = self.signal
->>>>>>> 9fe04d03
         s.shift1D(-
                   1 *
                   self.ishifts[:, np.newaxis] *
@@ -109,7 +105,7 @@
         nt.assert_equal(s.axes_manager._axes[1].scale, self.scale)
 
     def test_align_expand(self):
-        s = self.spectrum
+        s = self.signal
         s.align1D(expand=True)
 
         # Check the numbers of NaNs to make sure expansion happened properly
@@ -332,23 +328,4 @@
             window_length=window_length,
             polynomial_order=polyorder,
             differential_order=deriv,)
-        nt.assert_true(np.allclose(data, self.s.data))
-
-
-class TestSpikesRemoval:
-
-    def setUp(self):
-        self.s = hs.signals.Spectrum(np.zeros((5, 100)))
-        self.s.data[..., 50] = 1
-
-    def test_spikes_removal(self):
-        from hyperspy.gui.egerton_quantification import SpikesRemoval
-        m = mock.Mock()
-        s = self.s
-        s.events.data_changed.connect(m.data_changed)
-        sr = SpikesRemoval(s)
-        sr.threshold = 0.5
-        sr.find()
-        sr.apply()
-        nt.assert_equal(s.data[0, 50], 0)
-        nt.assert_true(m.data_changed.called)+        nt.assert_true(np.allclose(data, self.s.data))