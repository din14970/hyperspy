--- conflicted
+++ resolved
@@ -134,10 +134,9 @@
             self.pointer.add_axes(sf.ax)
             if self.axes_manager.navigation_dimension > 1:
                 navigation_sliders(
-<<<<<<< HEAD
                     self.axes_manager.navigation_axes[::-1])
                 for axis in self.axes_manager.navigation_axes[:-2]:
-                    axis.connect(sf.update_image)
+                    axis.connect(sf.update)
             self.navigator_plot = sf
         elif len(self.navigator_data_function().shape) >= 2:
             imf = image.ImagePlot()
@@ -153,23 +152,13 @@
                     navigation_sliders(
                         self.axes_manager.navigation_axes)
                     for axis in self.axes_manager.navigation_axes[2:]:
-                        axis.connect(imf.update_image)
+                        axis.connect(imf.update)
                 
             imf.title = self.signal_title + ' Navigator'
             imf.plot()
             self.pointer.add_axes(imf.ax)
             self.navigator_plot = imf        
 
-=======
-                    self.axes_manager.navigation_axes)
-                for axis in self.axes_manager.navigation_axes[2:]:
-                    axis.connect(imf.update)
-            
-        imf.title = self.signal_title + ' Navigator'
-        imf.plot()
-        self.pointer.add_axes(imf.ax)
-        self.navigator_plot = imf
->>>>>>> c03e3c4e
         
     def plot_signal(self):
         if self.signal_plot is not None:
