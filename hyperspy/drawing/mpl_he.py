# Copyright 2007-2016 The HyperSpy developers
#
# This file is part of  HyperSpy.
#
#  HyperSpy is free software: you can redistribute it and/or modify
# it under the terms of the GNU General Public License as published by
# the Free Software Foundation, either version 3 of the License, or
# (at your option) any later version.
#
#  HyperSpy is distributed in the hope that it will be useful,
# but WITHOUT ANY WARRANTY; without even the implied warranty of
# MERCHANTABILITY or FITNESS FOR A PARTICULAR PURPOSE.  See the
# GNU General Public License for more details.
#
# You should have received a copy of the GNU General Public License
# along with  HyperSpy.  If not, see <http://www.gnu.org/licenses/>.

from traits.api import Undefined

from hyperspy.drawing import widgets, spectrum, image
from hyperspy.gui.axes import navigation_sliders


class MPL_HyperExplorer(object):

    """

    """

    def __init__(self):
        self.signal_data_function = None
        self.navigator_data_function = None
        self.axes_manager = None
        self.signal_title = ''
        self.navigator_title = ''
        self.signal_plot = None
        self.navigator_plot = None
        self.axis = None
        self.pointer = None
        self._key_nav_cid = None
        self._pointer_nav_dim = None

    def plot_signal(self):
        # This method should be implemented by the subclasses.
        # Doing nothing is good enough for signal_dimension==0 though.
        return

    def plot_navigator(self):
        if self.axes_manager.navigation_dimension == 0:
            return
        if self.navigator_data_function is None:
            return
        if self.navigator_data_function is "slider":
            navigation_sliders(
                self.axes_manager.navigation_axes,
                title=self.signal_title + " navigation sliders")
            return
        if self.navigator_plot is not None:
            self.navigator_plot.plot()
            return
        elif len(self.navigator_data_function().shape) == 1:
            # Create the figure
            sf = spectrum.SpectrumFigure(title=self.signal_title + ' Navigator'
                                         if self.signal_title
                                         else "")
            axis = self.axes_manager.navigation_axes[0]
            sf.xlabel = '%s' % str(axis)
            if axis.units is not Undefined:
                sf.xlabel += ' (%s)' % axis.units
            sf.ylabel = r'$\Sigma\mathrm{data\,over\,all\,other\,axes}$'
            sf.axis = axis.axis
            sf.axes_manager = self.axes_manager
            self.navigator_plot = sf
            # Create a line to the left axis with the default
            # indices
            sl = spectrum.SpectrumLine()
            sl.data_function = self.navigator_data_function
            sl.set_line_properties(color='blue',
                                   type='step')
            # Add the line to the figure
            sf.add_line(sl)
            sf.plot()
            self.pointer.set_mpl_ax(sf.ax)
            if self.axes_manager.navigation_dimension > 1:
                navigation_sliders(
                    self.axes_manager.navigation_axes,
                    title=self.signal_title + " navigation sliders")
                for axis in self.axes_manager.navigation_axes[:-2]:
<<<<<<< HEAD
                    axis.events.index_changed.connect(sf.update, 0)
=======
                    axis.events.index_changed.connect(sf.update, [])
>>>>>>> 05d92dbf
            self.navigator_plot = sf
        elif len(self.navigator_data_function().shape) >= 2:
            imf = image.ImagePlot()
            imf.data_function = self.navigator_data_function
            # Navigator labels
            if self.axes_manager.navigation_dimension == 1:
                imf.yaxis = self.axes_manager.navigation_axes[0]
                imf.xaxis = self.axes_manager.signal_axes[0]
            elif self.axes_manager.navigation_dimension >= 2:
                imf.yaxis = self.axes_manager.navigation_axes[1]
                imf.xaxis = self.axes_manager.navigation_axes[0]
                if self.axes_manager.navigation_dimension > 2:
                    navigation_sliders(
                        self.axes_manager.navigation_axes,
                        title=self.signal_title + " navigation sliders")
                    for axis in self.axes_manager.navigation_axes[2:]:
<<<<<<< HEAD
                        axis.events.index_changed.connect(imf.update, 0)
=======
                        axis.events.index_changed.connect(imf.update, [])
>>>>>>> 05d92dbf

            imf.title = self.signal_title + ' Navigator'
            imf.plot()
            self.pointer.set_mpl_ax(imf.ax)
            self.navigator_plot = imf

    def close_navigator_plot(self):
        self._disconnect()
        self.navigator_plot.close()

    def is_active(self):
        return True if self.signal_plot.figure else False

    def plot(self, **kwargs):
        if self.pointer is None:
            pointer = self.assign_pointer()
            if pointer is not None:
                self.pointer = pointer(self.axes_manager)
                self.pointer.color = 'red'
                self.pointer.connect_navigate()
            self.plot_navigator()
        self.plot_signal(**kwargs)

    def assign_pointer(self):
        if self.navigator_data_function is None:
            nav_dim = 0
        elif self.navigator_data_function is "slider":
            nav_dim = 0
        else:
            nav_dim = len(self.navigator_data_function().shape)

        if nav_dim == 2:  # It is an image
            if self.axes_manager.navigation_dimension > 1:
                Pointer = widgets.SquareWidget
            else:  # It is the image of a "spectrum stack"
                Pointer = widgets.HorizontalLineWidget
        elif nav_dim == 1:  # It is a spectrum
            Pointer = widgets.VerticalLineWidget
        else:
            Pointer = None
        self._pointer_nav_dim = nav_dim
        return Pointer

    def _disconnect(self):
        if (self.axes_manager.navigation_dimension > 2 and
                self.navigator_plot is not None):
            for axis in self.axes_manager.navigation_axes:
                axis.events.index_changed.disconnect(
                    self.navigator_plot.update)
        if self.pointer is not None:
            self.pointer.disconnect(self.navigator_plot.ax)

    def close(self):
        self._disconnect()
        self.signal_plot.close()
        self.navigator_plot.close()<|MERGE_RESOLUTION|>--- conflicted
+++ resolved
@@ -86,11 +86,7 @@
                     self.axes_manager.navigation_axes,
                     title=self.signal_title + " navigation sliders")
                 for axis in self.axes_manager.navigation_axes[:-2]:
-<<<<<<< HEAD
-                    axis.events.index_changed.connect(sf.update, 0)
-=======
                     axis.events.index_changed.connect(sf.update, [])
->>>>>>> 05d92dbf
             self.navigator_plot = sf
         elif len(self.navigator_data_function().shape) >= 2:
             imf = image.ImagePlot()
@@ -107,11 +103,7 @@
                         self.axes_manager.navigation_axes,
                         title=self.signal_title + " navigation sliders")
                     for axis in self.axes_manager.navigation_axes[2:]:
-<<<<<<< HEAD
-                        axis.events.index_changed.connect(imf.update, 0)
-=======
                         axis.events.index_changed.connect(imf.update, [])
->>>>>>> 05d92dbf
 
             imf.title = self.signal_title + ' Navigator'
             imf.plot()
