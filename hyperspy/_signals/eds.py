# -*- coding: utf-8 -*-
# Copyright 2007-2011 The Hyperspy developers
#
# This file is part of  Hyperspy.
#
#  Hyperspy is free software: you can redistribute it and/or modify
# it under the terms of the GNU General Public License as published by
# the Free Software Foundation, either version 3 of the License, or
# (at your option) any later version.
#
#  Hyperspy is distributed in the hope that it will be useful,
# but WITHOUT ANY WARRANTY; without even the implied warranty of
# MERCHANTABILITY or FITNESS FOR A PARTICULAR PURPOSE.  See the
# GNU General Public License for more details.
#
# You should have received a copy of the GNU General Public License
# along with  Hyperspy.  If not, see <http://www.gnu.org/licenses/>.
from __future__ import division

import numpy as np

from hyperspy import utils
from hyperspy._signals.spectrum import Spectrum
from hyperspy.misc.eds.elements import elements as elements_db
from hyperspy.misc.eds import utils as utils_eds
from hyperspy.misc.utils import isiterable


class EDSSpectrum(Spectrum):
    _signal_type = "EDS"

    def __init__(self, *args, **kwards):
        Spectrum.__init__(self, *args, **kwards)
        if self.mapped_parameters.signal_type == 'EDS':
            print('The microscope type is not set. Use '
                  'set_signal_type(\'EDS_TEM\') or set_signal_type(\'EDS_SEM\')')

    def sum(self, axis):
        """Sum the data over the given axis.

        Parameters
        ----------
        axis : {int, string}
           The axis can be specified using the index of the axis in
           `axes_manager` or the axis name.

        Returns
        -------
        s : Signal

        See also
        --------
        sum_in_mask, mean

        Examples
        --------
        >>> import numpy as np
        >>> s = Signal(np.random.random((64,64,1024)))
        >>> s.data.shape
        (64,64,1024)
        >>> s.sum(-1).data.shape
        (64,64)
        # If we just want to plot the result of the operation
        s.sum(-1, True).plot()

        """
        # modify time spend per spectrum
        if hasattr(self.mapped_parameters, 'SEM'):
            mp = self.mapped_parameters.SEM
        else:
            mp = self.mapped_parameters.TEM
        if hasattr(mp, 'EDS') and hasattr(mp.EDS, 'live_time'):
            mp.EDS.live_time = mp.EDS.live_time * self.axes_manager.shape[axis]
        return super(EDSSpectrum, self).sum(axis)

    def rebin(self, new_shape):
        """Rebins the data to the new shape

        Parameters
        ----------
        new_shape: tuple of ints
            The new shape must be a divisor of the original shape

        """
        new_shape_in_array = []
        for axis in self.axes_manager._axes:
            new_shape_in_array.append(
                new_shape[axis.index_in_axes_manager])
        factors = (np.array(self.data.shape) /
                   np.array(new_shape_in_array))
        s = super(EDSSpectrum, self).rebin(new_shape)
        # modify time per spectrum
        if "SEM.EDS.live_time" in s.mapped_parameters:
            for factor in factors:
                s.mapped_parameters.SEM.EDS.live_time *= factor
        if "TEM.EDS.live_time" in s.mapped_parameters:
            for factor in factors:
                s.mapped_parameters.TEM.EDS.live_time *= factor
        return s

    def set_elements(self, elements):
        """Erase all elements and set them.

        Parameters
        ----------
        elements : list of strings
            A list of chemical element symbols.

        See also
        --------
        add_elements, set_line, add_lines.

        Examples
        --------

        >>> s = signals.EDSSEMSpectrum(np.arange(1024))
        >>> s.set_elements(['Ni', 'O'],['Ka','Ka'])
        Adding Ni_Ka Line
        Adding O_Ka Line
        >>> s.mapped_paramters.SEM.beam_energy = 10
        >>> s.set_elements(['Ni', 'O'])
        Adding Ni_La Line
        Adding O_Ka Line

        """
        # Erase previous elements and X-ray lines
        if "Sample.elements" in self.mapped_parameters:
            del self.mapped_parameters.Sample.elements
        self.add_elements(elements)

    def add_elements(self, elements):
        """Add elements and the corresponding X-ray lines.

        The list of elements is stored in `mapped_parameters.Sample.elements`

        Parameters
        ----------
        elements : list of strings
            The symbol of the elements.


        See also
        --------
        set_elements, add_lines, set_lines.

        """
        if not isiterable(elements) or isinstance(elements, basestring):
            raise ValueError(
                "Input must be in the form of a list. For example, "
                "if `s` is the variable containing this EELS spectrum:\n "
                ">>> s.add_elements(('C',))\n"
                "See the docstring for more information.")
        if "Sample.elements" in self.mapped_parameters:
            elements_ = set(self.mapped_parameters.Sample.elements)
        else:
            elements_ = set()
        for element in elements:
            if element in elements_db:
                elements_.add(element)
            else:
                raise ValueError(
                    "%s is not a valid chemical element symbol." % element)

        if not hasattr(self.mapped_parameters, 'Sample'):
            self.mapped_parameters.add_node('Sample')

        self.mapped_parameters.Sample.elements = sorted(list(elements_))

    def set_lines(self,
                  lines,
                  only_one=True,
                  only_lines=("Ka", "La", "Ma")):
        """Erase all Xrays lines and set them.

        See add_lines for details.

        Parameters
        ----------
        lines : list of strings
            A list of valid element X-ray lines to add e.g. Fe_Kb.
            Additionally, if `mapped_parameters.Sample.elements` is
            defined, add the lines of those elements that where not
            given in this list.
        only_one: bool
            If False, add all the lines of each element in
            `mapped_parameters.Sample.elements` that has not line
            defined in lines. If True (default),
            only add the line at the highest energy
            above an overvoltage of 2 (< beam energy / 2).
        only_lines : {None, list of strings}
            If not None, only the given lines will be added.

        See also
        --------
        add_lines, add_elements, set_elements..

        """
        if "Sample.Xray_lines" in self.mapped_parameters:
            del self.mapped_parameters.Sample.Xray_lines
        self.add_lines(lines=lines,
                       only_one=only_one,
                       only_lines=only_lines)

    def add_lines(self,
                  lines=(),
                  only_one=True,
                  only_lines=("Ka", "La", "Ma")):
        """Add X-rays lines to the internal list.

        Although most functions do not require an internal list of
        X-ray lines because they can be calculated from the internal
        list of elements, ocassionally it might be useful to customize the
        X-ray lines to be use by all functions by default using this method.
        The list of X-ray lines is stored in
        `mapped_parameters.Sample.Xray_lines`

        Parameters
        ----------
        lines : list of strings
            A list of valid element X-ray lines to add e.g. Fe_Kb.
            Additionally, if `mapped_parameters.Sample.elements` is
            defined, add the lines of those elements that where not
            given in this list. If the list is empty (default), and
            `mapped_parameters.Sample.elements` is
            defined, add the lines of all those elements.
        only_one: bool
            If False, add all the lines of each element in
            `mapped_parameters.Sample.elements` that has not line
            defined in lines. If True (default),
            only add the line at the highest energy
            above an overvoltage of 2 (< beam energy / 2).
        only_lines : {None, list of strings}
            If not None, only the given lines will be added.

        See also
        --------
        set_lines, add_elements, set_elements.

        """
        if "Sample.Xray_lines" in self.mapped_parameters:
            Xray_lines = set(self.mapped_parameters.Sample.Xray_lines)
        else:
            Xray_lines = set()
        # Define the elements which Xray lines has been customized
        # So that we don't attempt to add new lines automatically
        elements = set()
        for line in Xray_lines:
            elements.add(line.split("_")[0])
        end_energy = self.axes_manager.signal_axes[0].high_value
        for line in lines:
            try:
                element, subshell = line.split("_")
            except ValueError:
                raise ValueError(
                    "Invalid line symbol. "
                    "Please provide a valid line symbol e.g. Fe_Ka")
            if element in elements_db:
                elements.add(element)
                if subshell in elements_db[element]['Xray_energy']:
                    lines_len = len(Xray_lines)
                    Xray_lines.add(line)
                    if lines_len != len(Xray_lines):
                        print("%s line added," % line)
                    else:
                        print("%s line already in." % line)
                    if (elements_db[element]['Xray_energy'][subshell] >
                            end_energy):
                        print("Warning: %s %s is above the data energy range."
                              % (element, subshell))
                else:
                    raise ValueError(
                        "%s is not a valid line of %s." % (line, element))
            else:
                raise ValueError(
                    "%s is not a valid symbol of an element." % element)
        if "Sample.elements" in self.mapped_parameters:
            extra_elements = (set(self.mapped_parameters.Sample.elements) -
                              elements)
            if extra_elements:
                new_lines = self._get_lines_from_elements(
                    extra_elements,
                    only_one=only_one,
                    only_lines=only_lines)
                if new_lines:
                    self.add_lines(new_lines)
        self.add_elements(elements)
        if not hasattr(self.mapped_parameters, 'Sample'):
            self.mapped_parameters.add_node('Sample')
        if "Sample.Xray_lines" in self.mapped_parameters:
            Xray_lines = Xray_lines.union(
                self.mapped_parameters.Sample.Xray_lines)
        self.mapped_parameters.Sample.Xray_lines = sorted(list(Xray_lines))

    def _get_lines_from_elements(self,
                                 elements,
                                 only_one=False,
                                 only_lines=("Ka", "La", "Ma")):
        """Returns the X-ray lines of the given elements in spectral range
        of the data.

        Parameters
        ----------
        elements : list of strings
            A list containing the symbol of the chemical elements.
        only_one : bool
            If False, add all the lines of each element in the data spectral
            range. If True only add the line at the highest energy
            above an overvoltage of 2 (< beam energy / 2).
        only_lines : {None, list of strings}
            If not None, only the given lines will be returned.


        Returns
        -------

        """
        if hasattr(self.mapped_parameters, 'SEM') and \
                hasattr(self.mapped_parameters.SEM, 'beam_energy'):
            beam_energy = self.mapped_parameters.SEM.beam_energy
        elif hasattr(self.mapped_parameters, 'TEM') and \
                hasattr(self.mapped_parameters.TEM, 'beam_energy'):
            beam_energy = self.mapped_parameters.TEM.beam_energy
        else:
            raise AttributeError(
                "To use this method the beam energy `TEM.beam_energy` "
                "or `SEM.beam_energy` must be defined in "
                "`mapped_parameters`.")

        end_energy = self.axes_manager.signal_axes[0].high_value
        if beam_energy < end_energy:
            end_energy = beam_energy
        lines = []
        for element in elements:
            # Possible line (existing and excited by electron)
            element_lines = []
            for subshell in elements_db[element]['Xray_energy'].keys():
                if only_lines and subshell not in only_lines:
                    continue
                if (elements_db[element]['Xray_energy'][subshell] <
                        end_energy):

                    element_lines.append(element + "_" + subshell)
            if only_one and element_lines:
            # Choose the best line
                select_this = -1
                for i, line in enumerate(element_lines):
                    if (elements_db[element]['Xray_energy']
                            [line.split("_")[1]] < beam_energy / 2):
                        select_this = i
                        break
                element_lines = [element_lines[select_this], ]

            if not element_lines:
                print(("There is not X-ray line for element %s " % element) +
                      "in the data spectral range")
            else:
                lines.extend(element_lines)
        return lines

    def get_lines_intensity(self,
                            Xray_lines=None,
                            plot_result=False,
                            integration_window_factor=2.,
                            only_one=True,
                            only_lines=("Ka", "La", "Ma"),
                            **kwargs):
        """Return the intensity map of selected Xray lines.

        The intensity maps are computed by integrating the spectrum over the
        different X-ray lines. The integration window width
        is calculated from the energy resolution of the detector
        defined as defined in
        `self.mapped_parameters.SEM.EDS.energy_resolution_MnKa` or
        `self.mapped_parameters.SEM.EDS.energy_resolution_MnKa`.


        Parameters
        ----------

        Xray_lines: {None, "best", list of string}
            If None,
            if `mapped.parameters.Sample.elements.Xray_lines` contains a
            list of lines use those.
            If `mapped.parameters.Sample.elements.Xray_lines` is undefined
            or empty but `mapped.parameters.Sample.elements` is defined,
            use the same syntax as `add_line` to select a subset of lines
            for the operation.
            Alternatively, provide an iterable containing
            a list of valid X-ray lines symbols.
        plot_result : bool
            If True, plot the calculated line intensities. If the current
            object is a single spectrum it prints the result instead.
        integration_window_factor: Float
            The integration window is centered at the center of the X-ray
            line and its width is defined by this factor (2 by default)
            times the calculated FWHM of the line.
        only_one : bool
            If False, use all the lines of each element in the data spectral
            range. If True use only the line at the highest energy
            above an overvoltage of 2 (< beam energy / 2).
        only_lines : {None, list of strings}
            If not None, use only the given lines.
        kwargs
            The extra keyword arguments for plotting. See
            `utils.plot.plot_signals`

        Returns
        -------
        intensities : list
            A list containing the intensities as Signal subclasses.

        Examples
        --------
<<<<<<< HEAD
        
        >>> specImg.get_lines_intensity(["C_Ka", "Ta_Ma"])
        
=======

        >>> specImg.plot_intensity_map(["C_Ka", "Ta_Ma"])

>>>>>>> ccf816c5
        See also
        --------

        set_elements, add_elements.

        """

        if Xray_lines is None:
            if 'Sample.Xray_lines' in self.mapped_parameters:
                Xray_lines = self.mapped_parameters.Sample.Xray_lines
            elif 'Sample.elements' in self.mapped_parameters:
                Xray_lines = self._get_lines_from_elements(
                    self.mapped_parameters.Sample.elements,
                    only_one=only_one,
                    only_lines=only_lines)
            else:
                raise ValueError(
                    "Not X-ray line, set them with `add_elements`")

        if self.mapped_parameters.signal_type == 'EDS_SEM':
            FWHM_MnKa = self.mapped_parameters.SEM.EDS.energy_resolution_MnKa
        elif self.mapped_parameters.signal_type == 'EDS_TEM':
            FWHM_MnKa = self.mapped_parameters.TEM.EDS.energy_resolution_MnKa
        else:
            raise NotImplementedError(
                "This method only works for EDS_TEM or EDS_SEM signals. "
                "You can use `set_signal_type(\"EDS_TEM\")` or"
                "`set_signal_type(\"EDS_SEM\")` to convert to one of these"
                "signal types.")
        intensities = []
        # test 1D Spectrum (0D problem)
            #signal_to_index = self.axes_manager.navigation_dimension - 2
        for Xray_line in Xray_lines:
            element, line = utils_eds._get_element_and_line(Xray_line)
            line_energy = elements_db[element]['Xray_energy'][line]
            line_FWHM = utils_eds.get_FWHM_at_Energy(FWHM_MnKa, line_energy)
            det = integration_window_factor * line_FWHM / 2.
            img = self[..., line_energy - det:line_energy + det
                       ].integrate_simpson(-1)
            img.mapped_parameters.title = (
                'Intensity of %s at %.2f %s from %s' %
                (Xray_line,
                 line_energy,
                 self.axes_manager.signal_axes[0].units,
                 self.mapped_parameters.title))
            if img.axes_manager.navigation_dimension >= 2:
                img = img.as_image([0, 1])
            elif img.axes_manager.navigation_dimension == 1:
                img.axes_manager.set_signal_dimension(1)
            if plot_result and img.axes_manager.signal_dimension == 0:
                print("%s at %s %s : Intensity = %.2f"
                      % (Xray_line,
                         line_energy,
                         self.axes_manager.signal_axes[0].units,
                         img.data))
            intensities.append(img)
        if plot_result and img.axes_manager.signal_dimension != 0:
            utils.plot.plot_signals(intensities, **kwargs)
        return intensities

    def get_take_off_angle(self):
        """Calculate the take-off-angle (TOA).

        TOA is the angle with which the X-rays leave the surface towards
        the detector. Parameters are read in 'SEM.tilt_stage',
        'SEM.EDS.azimuth_angle' and 'SEM.EDS.elevation_angle'
         in 'mapped_parameters'.

        Returns
        -------
        take_off_angle: float (Degree)

        See also
        --------
        utils.eds.take_off_angle

        Notes
        -----
        Defined by M. Schaffer et al., Ultramicroscopy 107(8), pp 587-597 (2007)
        """
        if self.mapped_parameters.signal_type == 'EDS_SEM':
            mp = self.mapped_parameters.SEM
        elif self.mapped_parameters.signal_type == 'EDS_TEM':
            mp = self.mapped_parameters.TEM

        tilt_stage = mp.tilt_stage
        azimuth_angle = mp.EDS.azimuth_angle
        elevation_angle = mp.EDS.elevation_angle

        TOA = utils.eds.take_off_angle(tilt_stage, azimuth_angle,
                                       elevation_angle)

        return TOA<|MERGE_RESOLUTION|>--- conflicted
+++ resolved
@@ -411,15 +411,9 @@
 
         Examples
         --------
-<<<<<<< HEAD
         
         >>> specImg.get_lines_intensity(["C_Ka", "Ta_Ma"])
         
-=======
-
-        >>> specImg.plot_intensity_map(["C_Ka", "Ta_Ma"])
-
->>>>>>> ccf816c5
         See also
         --------
 
