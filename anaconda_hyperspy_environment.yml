--- conflicted
+++ resolved
@@ -25,10 +25,6 @@
   - hyperspy
   - traits
   - traitsui
-<<<<<<< HEAD
   - tqdm
   - ipywidgets
-=======
-  - ipywidgets
-  - tqdm
->>>>>>> 0bab5f10
+  - tqdm