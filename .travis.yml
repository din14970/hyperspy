--- conflicted
+++ resolved
@@ -22,13 +22,8 @@
 - conda update --yes conda
 
 install:
-<<<<<<< HEAD
   - DEPS="nose numpy scipy matplotlib ipython h5py sympy scikit-learn dill natsort setuptools scikit-image cython lxml"
   - conda create -n testenv --yes python=$TRAVIS_PYTHON_VERSION $DEPS
-=======
-  - DEPS="nose numpy scipy matplotlib ipython h5py sympy scikit-learn dill natsort setuptools scikit-image cython"
-  - conda create -n testenv --yes $DEPS
->>>>>>> 2073a8f4
   - source activate testenv
   - conda install pip
   - pip install coverage coveralls traits traitsui request tqdm
